/*
 * multixact.h
 *
 * PostgreSQL multi-transaction-log manager
 *
 * Portions Copyright (c) 1996-2015, PostgreSQL Global Development Group
 * Portions Copyright (c) 1994, Regents of the University of California
 *
 * src/include/access/multixact.h
 */
#ifndef MULTIXACT_H
#define MULTIXACT_H

#include "access/xlogreader.h"
#include "lib/stringinfo.h"


/*
 * The first two MultiXactId values are reserved to store the truncation Xid
 * and epoch of the first segment, so we start assigning multixact values from
 * 2.
 */
#define InvalidMultiXactId	((MultiXactId) 0)
#define FirstMultiXactId	((MultiXactId) 1)
#define MaxMultiXactId		((MultiXactId) 0xFFFFFFFF)

#define MultiXactIdIsValid(multi) ((multi) != InvalidMultiXactId)

#define MaxMultiXactOffset	((MultiXactOffset) 0xFFFFFFFF)

/* Number of SLRU buffers to use for multixact */
#define NUM_MXACTOFFSET_BUFFERS		8
#define NUM_MXACTMEMBER_BUFFERS		16

/*
 * Possible multixact lock modes ("status").  The first four modes are for
 * tuple locks (FOR KEY SHARE, FOR SHARE, FOR NO KEY UPDATE, FOR UPDATE); the
 * next two are used for update and delete modes.
 */
typedef enum
{
	MultiXactStatusForKeyShare = 0x00,
	MultiXactStatusForShare = 0x01,
	MultiXactStatusForNoKeyUpdate = 0x02,
	MultiXactStatusForUpdate = 0x03,
	/* an update that doesn't touch "key" columns */
	MultiXactStatusNoKeyUpdate = 0x04,
	/* other updates, and delete */
	MultiXactStatusUpdate = 0x05
} MultiXactStatus;

#define MaxMultiXactStatus MultiXactStatusUpdate

/* does a status value correspond to a tuple update? */
#define ISUPDATE_from_mxstatus(status) \
			((status) > MultiXactStatusForUpdate)


typedef struct MultiXactMember
{
	TransactionId xid;
	MultiXactStatus status;
} MultiXactMember;


/* ----------------
 *		multixact-related XLOG entries
 * ----------------
 */

#define XLOG_MULTIXACT_ZERO_OFF_PAGE	0x00
#define XLOG_MULTIXACT_ZERO_MEM_PAGE	0x10
#define XLOG_MULTIXACT_CREATE_ID		0x20
#define XLOG_MULTIXACT_TRUNCATE_ID		0x30

typedef struct xl_multixact_create
{
	MultiXactId mid;			/* new MultiXact's ID */
	MultiXactOffset moff;		/* its starting offset in members file */
	int32		nmembers;		/* number of member XIDs */
	MultiXactMember members[FLEXIBLE_ARRAY_MEMBER];
} xl_multixact_create;

#define SizeOfMultiXactCreate (offsetof(xl_multixact_create, members))

typedef struct xl_multixact_truncate
{
	Oid			oldestMultiDB;

	/* to-be-truncated range of multixact offsets */
	MultiXactId startTruncOff;	/* just for completeness' sake */
	MultiXactId endTruncOff;

	/* to-be-truncated range of multixact members */
	MultiXactOffset startTruncMemb;
	MultiXactOffset endTruncMemb;
} xl_multixact_truncate;

#define SizeOfMultiXactTruncate (sizeof(xl_multixact_truncate))


extern MultiXactId MultiXactIdCreate(TransactionId xid1,
				  MultiXactStatus status1, TransactionId xid2,
				  MultiXactStatus status2);
extern MultiXactId MultiXactIdExpand(MultiXactId multi, TransactionId xid,
				  MultiXactStatus status);
extern MultiXactId MultiXactIdCreateFromMembers(int nmembers,
							 MultiXactMember *members);

extern MultiXactId ReadNextMultiXactId(void);
extern bool MultiXactIdIsRunning(MultiXactId multi, bool isLockOnly);
extern void MultiXactIdSetOldestMember(void);
extern int GetMultiXactIdMembers(MultiXactId multi, MultiXactMember **xids,
					  bool allow_old, bool isLockOnly);
extern bool MultiXactIdPrecedes(MultiXactId multi1, MultiXactId multi2);
extern bool MultiXactIdPrecedesOrEquals(MultiXactId multi1,
							MultiXactId multi2);

extern void AtEOXact_MultiXact(void);
extern void AtPrepare_MultiXact(void);
extern void PostPrepare_MultiXact(TransactionId xid);

extern Size MultiXactShmemSize(void);
extern void MultiXactShmemInit(void);
extern void BootStrapMultiXact(void);
extern void StartupMultiXact(void);
extern void TrimMultiXact(void);
extern void ShutdownMultiXact(void);
extern void SetMultiXactIdLimit(MultiXactId oldest_datminmxid,
					Oid oldest_datoid);
extern void MultiXactGetCheckptMulti(bool is_shutdown,
						 MultiXactId *nextMulti,
						 MultiXactOffset *nextMultiOffset,
						 MultiXactId *oldestMulti,
						 Oid *oldestMultiDB);
extern void CheckPointMultiXact(void);
extern MultiXactId GetOldestMultiXactId(void);
<<<<<<< HEAD
extern void TruncateMultiXact(MultiXactId oldestMulti, Oid oldestMultiDB);
=======
extern void TruncateMultiXact(MultiXactId newOldestMulti,
				  Oid newOldestMultiDB, bool in_recovery);
>>>>>>> 471e8d30
extern void MultiXactSetNextMXact(MultiXactId nextMulti,
					  MultiXactOffset nextMultiOffset);
extern void MultiXactAdvanceNextMXact(MultiXactId minMulti,
						  MultiXactOffset minMultiOffset);
extern void MultiXactAdvanceOldest(MultiXactId oldestMulti, Oid oldestMultiDB);
extern void LegacyTruncateMultiXact(MultiXactId oldestMulti, Oid oldestMultiDB);
extern int	MultiXactMemberFreezeThreshold(void);

extern void multixact_twophase_recover(TransactionId xid, uint16 info,
						   void *recdata, uint32 len);
extern void multixact_twophase_postcommit(TransactionId xid, uint16 info,
							  void *recdata, uint32 len);
extern void multixact_twophase_postabort(TransactionId xid, uint16 info,
							 void *recdata, uint32 len);

extern void multixact_redo(XLogReaderState *record);
extern void multixact_desc(StringInfo buf, XLogReaderState *record);
extern const char *multixact_identify(uint8 info);
extern char *mxid_to_string(MultiXactId multi, int nmembers,
			   MultiXactMember *members);

#endif   /* MULTIXACT_H */<|MERGE_RESOLUTION|>--- conflicted
+++ resolved
@@ -135,12 +135,8 @@
 						 Oid *oldestMultiDB);
 extern void CheckPointMultiXact(void);
 extern MultiXactId GetOldestMultiXactId(void);
-<<<<<<< HEAD
-extern void TruncateMultiXact(MultiXactId oldestMulti, Oid oldestMultiDB);
-=======
 extern void TruncateMultiXact(MultiXactId newOldestMulti,
-				  Oid newOldestMultiDB, bool in_recovery);
->>>>>>> 471e8d30
+				  Oid newOldestMultiDB);
 extern void MultiXactSetNextMXact(MultiXactId nextMulti,
 					  MultiXactOffset nextMultiOffset);
 extern void MultiXactAdvanceNextMXact(MultiXactId minMulti,
