/*-------------------------------------------------------------------------
 *
 * lwlock.h
 *	  Lightweight lock manager
 *
 *
 * Portions Copyright (c) 1996-2013, PostgreSQL Global Development Group
 * Portions Copyright (c) 1994, Regents of the University of California
 *
 * src/include/storage/lwlock.h
 *
 *-------------------------------------------------------------------------
 */
#ifndef LWLOCK_H
#define LWLOCK_H

/*
 * It's a bit odd to declare NUM_BUFFER_PARTITIONS and NUM_LOCK_PARTITIONS
 * here, but we need them to set up enum LWLockId correctly, and having
 * this file include lock.h or bufmgr.h would be backwards.
 */

/* Number of partitions of the shared buffer mapping hashtable */
#define NUM_BUFFER_PARTITIONS  16

/* Number of partitions the shared lock tables are divided into */
#define LOG2_NUM_LOCK_PARTITIONS  4
#define NUM_LOCK_PARTITIONS  (1 << LOG2_NUM_LOCK_PARTITIONS)

/* Number of partitions the shared predicate lock tables are divided into */
#define LOG2_NUM_PREDICATELOCK_PARTITIONS  4
#define NUM_PREDICATELOCK_PARTITIONS  (1 << LOG2_NUM_PREDICATELOCK_PARTITIONS)

/*
 * We have a number of predefined LWLocks, plus a bunch of LWLocks that are
 * dynamically assigned (e.g., for shared buffers).  The LWLock structures
 * live in shared memory (since they contain shared data) and are identified
 * by values of this enumerated type.  We abuse the notion of an enum somewhat
 * by allowing values not listed in the enum declaration to be assigned.
 * The extra value MaxDynamicLWLock is there to keep the compiler from
 * deciding that the enum can be represented as char or short ...
 *
 * If you remove a lock, please replace it with a placeholder. This retains
 * the lock numbering, which is helpful for DTrace and other external
 * debugging scripts.
 */
typedef enum LWLockId
{
	BufFreelistLock,
	ShmemIndexLock,
	OidGenLock,
	XidGenLock,
	ProcArrayLock,
	SInvalReadLock,
	SInvalWriteLock,
	WALBufMappingLock,
	WALWriteLock,
	ControlFileLock,
	CheckpointLock,
	CLogControlLock,
	SubtransControlLock,
	MultiXactGenLock,
	MultiXactOffsetControlLock,
	MultiXactMemberControlLock,
	RelCacheInitLock,
	CheckpointerCommLock,
	TwoPhaseStateLock,
	TablespaceCreateLock,
	BtreeVacuumLock,
	AddinShmemInitLock,
	AutovacuumLock,
	AutovacuumScheduleLock,
	SyncScanLock,
	RelationMappingLock,
	AsyncCtlLock,
	AsyncQueueLock,
	SerializableXactHashLock,
	SerializableFinishedListLock,
	SerializablePredicateLockListLock,
	OldSerXidLock,
	SyncRepLock,
<<<<<<< HEAD
	DynShmemInitLock,
=======
	BackgroundWorkerLock,
>>>>>>> 910d3a45
	/* Individual lock IDs end here */
	FirstBufMappingLock,
	FirstLockMgrLock = FirstBufMappingLock + NUM_BUFFER_PARTITIONS,
	FirstPredicateLockMgrLock = FirstLockMgrLock + NUM_LOCK_PARTITIONS,

	/* must be last except for MaxDynamicLWLock: */
	NumFixedLWLocks = FirstPredicateLockMgrLock + NUM_PREDICATELOCK_PARTITIONS,

	MaxDynamicLWLock = 1000000000
} LWLockId;


typedef enum LWLockMode
{
	LW_EXCLUSIVE,
	LW_SHARED,
	LW_WAIT_UNTIL_FREE			/* A special mode used in PGPROC->lwlockMode,
								 * when waiting for lock to become free. Not
								 * to be used as LWLockAcquire argument */
} LWLockMode;


#ifdef LOCK_DEBUG
extern bool Trace_lwlocks;
#endif

extern LWLockId LWLockAssign(void);
extern void LWLockAcquire(LWLockId lockid, LWLockMode mode);
extern bool LWLockConditionalAcquire(LWLockId lockid, LWLockMode mode);
extern bool LWLockAcquireOrWait(LWLockId lockid, LWLockMode mode);
extern void LWLockRelease(LWLockId lockid);
extern void LWLockReleaseAll(void);
extern bool LWLockHeldByMe(LWLockId lockid);

extern int	NumLWLocks(void);
extern Size LWLockShmemSize(void);
extern void CreateLWLocks(void);

extern void RequestAddinLWLocks(int n);

#endif   /* LWLOCK_H */<|MERGE_RESOLUTION|>--- conflicted
+++ resolved
@@ -79,11 +79,8 @@
 	SerializablePredicateLockListLock,
 	OldSerXidLock,
 	SyncRepLock,
-<<<<<<< HEAD
+	BackgroundWorkerLock,
 	DynShmemInitLock,
-=======
-	BackgroundWorkerLock,
->>>>>>> 910d3a45
 	/* Individual lock IDs end here */
 	FirstBufMappingLock,
 	FirstLockMgrLock = FirstBufMappingLock + NUM_BUFFER_PARTITIONS,
