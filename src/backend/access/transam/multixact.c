--- conflicted
+++ resolved
@@ -2277,23 +2277,10 @@
 	 (errmsg("MultiXactId wrap limit is %u, limited by database with OID %u",
 			 multiWrapLimit, oldest_datoid)));
 
-<<<<<<< HEAD
-	/*
-	 * Computing the actual limits is only possible once the data directory is
-	 * in a consistent state. There's no need to compute the limits while
-	 * still replaying WAL - no decisions about new multis are made even
-	 * though multixact creations might be replayed. So we'll only do further
-	 * checks after TrimMultiXact() has been called.
-	 */
+	/* Before the TrimMultiXact() call at end of recovery, skip the rest. */
 	if (!MultiXactState->finishedStartup)
 		return;
-
 	Assert(!InRecovery);
-
-	/* Set limits for offset vacuum. */
-	needs_offset_vacuum = SetOffsetVacuumLimit();
-=======
-	/* The remainder of this function has no effect during recovery. */
 
 	/*
 	 * Setting MultiXactState->oldestOffset entails a find_multixact_start()
@@ -2302,8 +2289,7 @@
 	 * no decisions about new multis are made even though multixact creations
 	 * might be replayed.
 	 */
-	needs_offset_vacuum = SetOffsetVacuumLimit(false);
->>>>>>> 919cd822
+	needs_offset_vacuum = SetOffsetVacuumLimit();
 
 	/*
 	 * If past the autovacuum force point, immediately signal an autovac
@@ -2391,15 +2377,8 @@
 }
 
 /*
-<<<<<<< HEAD
- * Update our oldestMultiXactId value, but only if it's more recent than what
- * we had.
- *
- * This may only be called during WAL replay.
-=======
  * Update our oldestMultiXactId value, but only if it's more recent than
  * what we had.  This may only be called during WAL replay.
->>>>>>> 919cd822
  */
 void
 MultiXactAdvanceOldest(MultiXactId oldestMulti, Oid oldestMultiDB)
