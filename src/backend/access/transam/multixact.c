--- conflicted
+++ resolved
@@ -2381,9 +2381,7 @@
 	Assert(InRecovery);
 
 	if (MultiXactIdPrecedes(MultiXactState->oldestMultiXactId, oldestMulti))
-		SetMultiXactIdLimit(oldestMulti, oldestMultiDB);
-<<<<<<< HEAD
-=======
+OB		SetMultiXactIdLimit(oldestMulti, oldestMultiDB);
 }
 
 /*
@@ -2413,7 +2411,6 @@
 
 	/* only looked at in the startup process, no lock necessary */
 	MultiXactState->sawTruncationInCkptCycle = false;
->>>>>>> 471e8d30
 }
 
 /*
@@ -2943,12 +2940,8 @@
  * is one of the databases preventing newOldestMulti from increasing.
  */
 void
-<<<<<<< HEAD
-TruncateMultiXact(MultiXactId newOldestMulti, Oid newOldestMultiDB)
-=======
 TruncateMultiXact(MultiXactId newOldestMulti,
-				  Oid newOldestMultiDB, bool in_recovery)
->>>>>>> 471e8d30
+				  Oid newOldestMultiDB)
 {
 	MultiXactId oldestMulti;
 	MultiXactId nextMulti;
@@ -3056,20 +3049,9 @@
 	START_CRIT_SECTION();
 
 	/*
-<<<<<<< HEAD
-	 * Prevent checkpoints from being scheduled concurrently. This is critical
-	 * because otherwise a truncation record might not be replayed after a
-	 * crash/basebackup, even though the state of the data directory would
-	 * require it.
-=======
 	 * Prevent checkpoints from being scheduled concurrently. Otherwise, we'd
 	 * waste disk space by not replaying truncation after a crash/basebackup
-	 * between WriteMTruncateXlogRec() and unlinking the last segment. It's
-	 * not possible (startup process doesn't have a PGXACT entry), and not
-	 * needed, to do this during recovery, when performing an old-style
-	 * truncation, though. There the entire scheduling depends on the replayed
-	 * WAL records which be the same after a possible crash.
->>>>>>> 471e8d30
+	 * between WriteMTruncateXlogRec() and unlinking the last segment.
 	 */
 	Assert(!MyPgXact->delayChkpt);
 	MyPgXact->delayChkpt = true;
