--- conflicted
+++ resolved
@@ -2562,89 +2562,6 @@
 }
 
 /*
-<<<<<<< HEAD
-=======
- * Based on the given oldest MultiXactId, determine what's the oldest member
- * offset and install the limit info in MultiXactState, where it can be used to
- * prevent overrun of old data in the members SLRU area.
- */
-static void
-DetermineSafeOldestOffset(MultiXactId oldestMXact)
-{
-	MultiXactOffset oldestOffset;
-	MultiXactOffset nextOffset;
-	MultiXactOffset offsetStopLimit;
-	MultiXactOffset prevOffsetStopLimit;
-	MultiXactId		nextMXact;
-	bool			finishedStartup;
-	bool			prevOffsetStopLimitKnown;
-
-	/* Fetch values from shared memory. */
-	LWLockAcquire(MultiXactGenLock, LW_SHARED);
-	finishedStartup = MultiXactState->finishedStartup;
-	nextMXact = MultiXactState->nextMXact;
-	nextOffset = MultiXactState->nextOffset;
-	prevOffsetStopLimit = MultiXactState->offsetStopLimit;
-	prevOffsetStopLimitKnown = MultiXactState->offsetStopLimitKnown;
-	LWLockRelease(MultiXactGenLock);
-
-	/* Don't worry about this until after we've started up. */
-	if (!finishedStartup)
-		return;
-
-	/*
-	 * Determine the offset of the oldest multixact.  Normally, we can read
-	 * the offset from the multixact itself, but there's an important special
-	 * case: if there are no multixacts in existence at all, oldestMXact
-	 * obviously can't point to one.  It will instead point to the multixact
-	 * ID that will be assigned the next time one is needed.
-	 *
-	 * NB: oldestMXact should be the oldest multixact that still exists in the
-	 * SLRU, unlike in SetOffsetVacuumLimit, where we do this same computation
-	 * based on the oldest value that might be referenced in a table.
-	 */
-	if (nextMXact == oldestMXact)
-		oldestOffset = nextOffset;
-	else
-	{
-		bool		oldestOffsetKnown;
-
-		oldestOffsetKnown = find_multixact_start(oldestMXact, &oldestOffset);
-		if (!oldestOffsetKnown)
-		{
-			/* XXX This message is incorrect if prevOffsetStopLimitKnown. */
-			ereport(LOG,
-					(errmsg("MultiXact member wraparound protections are disabled because oldest checkpointed MultiXact %u does not exist on disk",
-						oldestMXact)));
-			return;
-		}
-	}
-
-	/* move back to start of the corresponding segment */
-	offsetStopLimit = oldestOffset - (oldestOffset %
-		(MULTIXACT_MEMBERS_PER_PAGE * SLRU_PAGES_PER_SEGMENT));
-	/* always leave one segment before the wraparound point */
-	offsetStopLimit -= (MULTIXACT_MEMBERS_PER_PAGE * SLRU_PAGES_PER_SEGMENT);
-
-	/* if nothing has changed, we're done */
-	if (prevOffsetStopLimitKnown && offsetStopLimit == prevOffsetStopLimit)
-		return;
-
-	LWLockAcquire(MultiXactGenLock, LW_EXCLUSIVE);
-	MultiXactState->offsetStopLimit = offsetStopLimit;
-	MultiXactState->offsetStopLimitKnown = true;
-	LWLockRelease(MultiXactGenLock);
-
-	if (!prevOffsetStopLimitKnown && IsUnderPostmaster)
-		ereport(LOG,
-				(errmsg("MultiXact member wraparound protections are now enabled")));
-	ereport(DEBUG1,
-			(errmsg("MultiXact member stop limit is now %u based on MultiXact %u",
-				offsetStopLimit, oldestMXact)));
-}
-
-/*
->>>>>>> 60ca3bfd
  * Determine how aggressively we need to vacuum in order to prevent member
  * wraparound.
  *
@@ -2725,7 +2642,7 @@
 				/*
 				 * We failed to get the oldest offset this time but have a
 				 * value from a previous pass through this function.  Use the
-				 * old value.  XXX the log message just done is incorrect for
+				 * old value.  XXX the message just reported is incorrect for
 				 * this case.
 				 */
 				oldestOffset = prevOldestOffset;
