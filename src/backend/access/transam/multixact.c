--- conflicted
+++ resolved
@@ -2385,36 +2385,6 @@
 }
 
 /*
-<<<<<<< HEAD
-=======
- * If there has been a truncation on the master, detected by seeing a moving
- * oldestMulti without a corresponding truncation record, we know that the
- * primary is still running an older version of postgres that doesn't yet log
- * multixact truncations. So perform the truncation ourselves. XXX if
- * TruncateMultiXact() gives up due to find_multixact_start() failure, this
- * performs a legacy truncation in error.
- */
-void
-LegacyTruncateMultiXact(MultiXactId oldestMulti, Oid oldestMultiDB)
-{
-	Assert(InRecovery);
-
-	if (MultiXactIdPrecedes(MultiXactState->oldestMultiXactId, oldestMulti)
-		&& !MultiXactState->sawTruncationInCkptCycle)
-	{
-		ereport(LOG,
-				(errmsg("performing legacy multixact truncation"),
-				 errdetail("Legacy truncations are sometimes performed when replaying WAL from an older primary."),
-				 errhint("Upgrade the primary; it is susceptible to data corruption.")));
-		TruncateMultiXact(oldestMulti, oldestMultiDB, true);
-	}
-
-	/* only looked at in the startup process, no lock necessary */
-	MultiXactState->sawTruncationInCkptCycle = false;
-}
-
-/*
->>>>>>> 5349b83e
  * Make sure that MultiXactOffset has room for a newly-allocated MultiXactId.
  *
  * NB: this is called while holding MultiXactGenLock.  We want it to be very
