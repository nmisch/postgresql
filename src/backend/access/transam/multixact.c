/*-------------------------------------------------------------------------
 *
 * multixact.c
 *		PostgreSQL multi-transaction-log manager
 *
 * The pg_multixact manager is a pg_clog-like manager that stores an array of
 * MultiXactMember for each MultiXactId.  It is a fundamental part of the
 * shared-row-lock implementation.  Each MultiXactMember is comprised of a
 * TransactionId and a set of flag bits.  The name is a bit historical:
 * originally, a MultiXactId consisted of more than one TransactionId (except
 * in rare corner cases), hence "multi".  Nowadays, however, it's perfectly
 * legitimate to have MultiXactIds that only include a single Xid.
 *
 * The meaning of the flag bits is opaque to this module, but they are mostly
 * used in heapam.c to identify lock modes that each of the member transactions
 * is holding on any given tuple.  This module just contains support to store
 * and retrieve the arrays.
 *
 * We use two SLRU areas, one for storing the offsets at which the data
 * starts for each MultiXactId in the other one.  This trick allows us to
 * store variable length arrays of TransactionIds.  (We could alternatively
 * use one area containing counts and TransactionIds, with valid MultiXactId
 * values pointing at slots containing counts; but that way seems less robust
 * since it would get completely confused if someone inquired about a bogus
 * MultiXactId that pointed to an intermediate slot containing an XID.)
 *
 * XLOG interactions: this module generates an XLOG record whenever a new
 * OFFSETs or MEMBERs page is initialized to zeroes, as well as an XLOG record
 * whenever a new MultiXactId is defined.  This allows us to completely
 * rebuild the data entered since the last checkpoint during XLOG replay.
 * Because this is possible, we need not follow the normal rule of
 * "write WAL before data"; the only correctness guarantee needed is that
 * we flush and sync all dirty OFFSETs and MEMBERs pages to disk before a
 * checkpoint is considered complete.  If a page does make it to disk ahead
 * of corresponding WAL records, it will be forcibly zeroed before use anyway.
 * Therefore, we don't need to mark our pages with LSN information; we have
 * enough synchronization already.
 *
 * Like clog.c, and unlike subtrans.c, we have to preserve state across
 * crashes and ensure that MXID and offset numbering increases monotonically
 * across a crash.  We do this in the same way as it's done for transaction
 * IDs: the WAL record is guaranteed to contain evidence of every MXID we
 * could need to worry about, and we just make sure that at the end of
 * replay, the next-MXID and next-offset counters are at least as large as
 * anything we saw during replay.
 *
 * We are able to remove segments no longer necessary by carefully tracking
 * each table's used values: during vacuum, any multixact older than a certain
 * value is removed; the cutoff value is stored in pg_class.  The minimum value
 * across all tables in each database is stored in pg_database, and the global
 * minimum across all databases is part of pg_control and is kept in shared
 * memory.  Whenever that minimum is advanced, the SLRUs are truncated.
 *
 * When new multixactid values are to be created, care is taken that the
 * counter does not fall within the wraparound horizon considering the global
 * minimum value.
 *
 * Portions Copyright (c) 1996-2015, PostgreSQL Global Development Group
 * Portions Copyright (c) 1994, Regents of the University of California
 *
 * src/backend/access/transam/multixact.c
 *
 *-------------------------------------------------------------------------
 */
#include "postgres.h"

#include "access/multixact.h"
#include "access/slru.h"
#include "access/transam.h"
#include "access/twophase.h"
#include "access/twophase_rmgr.h"
#include "access/xact.h"
#include "access/xlog.h"
#include "access/xloginsert.h"
#include "catalog/pg_type.h"
#include "commands/dbcommands.h"
#include "funcapi.h"
#include "lib/ilist.h"
#include "miscadmin.h"
#include "pg_trace.h"
#include "postmaster/autovacuum.h"
#include "storage/lmgr.h"
#include "storage/pmsignal.h"
#include "storage/proc.h"
#include "storage/procarray.h"
#include "utils/builtins.h"
#include "utils/memutils.h"
#include "utils/snapmgr.h"


/*
 * Defines for MultiXactOffset page sizes.  A page is the same BLCKSZ as is
 * used everywhere else in Postgres.
 *
 * Note: because MultiXactOffsets are 32 bits and wrap around at 0xFFFFFFFF,
 * MultiXact page numbering also wraps around at
 * 0xFFFFFFFF/MULTIXACT_OFFSETS_PER_PAGE, and segment numbering at
 * 0xFFFFFFFF/MULTIXACT_OFFSETS_PER_PAGE/SLRU_PAGES_PER_SEGMENT.  We need
 * take no explicit notice of that fact in this module, except when comparing
 * segment and page numbers in TruncateMultiXact (see
 * MultiXactOffsetPagePrecedes).
 */

/* We need four bytes per offset */
#define MULTIXACT_OFFSETS_PER_PAGE (BLCKSZ / sizeof(MultiXactOffset))

#define MultiXactIdToOffsetPage(xid) \
	((xid) / (MultiXactOffset) MULTIXACT_OFFSETS_PER_PAGE)
#define MultiXactIdToOffsetEntry(xid) \
	((xid) % (MultiXactOffset) MULTIXACT_OFFSETS_PER_PAGE)
#define MultiXactIdToOffsetSegment(xid) (MultiXactIdToOffsetPage(xid) / SLRU_PAGES_PER_SEGMENT)

/*
 * The situation for members is a bit more complex: we store one byte of
 * additional flag bits for each TransactionId.  To do this without getting
 * into alignment issues, we store four bytes of flags, and then the
 * corresponding 4 Xids.  Each such 5-word (20-byte) set we call a "group", and
 * are stored as a whole in pages.  Thus, with 8kB BLCKSZ, we keep 409 groups
 * per page.  This wastes 12 bytes per page, but that's OK -- simplicity (and
 * performance) trumps space efficiency here.
 *
 * Note that the "offset" macros work with byte offset, not array indexes, so
 * arithmetic must be done using "char *" pointers.
 */
/* We need eight bits per xact, so one xact fits in a byte */
#define MXACT_MEMBER_BITS_PER_XACT			8
#define MXACT_MEMBER_FLAGS_PER_BYTE			1
#define MXACT_MEMBER_XACT_BITMASK	((1 << MXACT_MEMBER_BITS_PER_XACT) - 1)

/* how many full bytes of flags are there in a group? */
#define MULTIXACT_FLAGBYTES_PER_GROUP		4
#define MULTIXACT_MEMBERS_PER_MEMBERGROUP	\
	(MULTIXACT_FLAGBYTES_PER_GROUP * MXACT_MEMBER_FLAGS_PER_BYTE)
/* size in bytes of a complete group */
#define MULTIXACT_MEMBERGROUP_SIZE \
	(sizeof(TransactionId) * MULTIXACT_MEMBERS_PER_MEMBERGROUP + MULTIXACT_FLAGBYTES_PER_GROUP)
#define MULTIXACT_MEMBERGROUPS_PER_PAGE (BLCKSZ / MULTIXACT_MEMBERGROUP_SIZE)
#define MULTIXACT_MEMBERS_PER_PAGE	\
	(MULTIXACT_MEMBERGROUPS_PER_PAGE * MULTIXACT_MEMBERS_PER_MEMBERGROUP)

/*
 * Because the number of items per page is not a divisor of the last item
 * number (member 0xFFFFFFFF), the last segment does not use the maximum number
 * of pages, and moreover the last used page therein does not use the same
 * number of items as previous pages.  (Another way to say it is that the
 * 0xFFFFFFFF member is somewhere in the middle of the last page, so the page
 * has some empty space after that item.)
 *
 * This constant is the number of members in the last page of the last segment.
 */
#define MAX_MEMBERS_IN_LAST_MEMBERS_PAGE \
		((uint32) ((0xFFFFFFFF % MULTIXACT_MEMBERS_PER_PAGE) + 1))

/* page in which a member is to be found */
#define MXOffsetToMemberPage(xid) ((xid) / (TransactionId) MULTIXACT_MEMBERS_PER_PAGE)
#define MXOffsetToMemberSegment(xid) (MXOffsetToMemberPage(xid) / SLRU_PAGES_PER_SEGMENT)

/* Location (byte offset within page) of flag word for a given member */
#define MXOffsetToFlagsOffset(xid) \
	((((xid) / (TransactionId) MULTIXACT_MEMBERS_PER_MEMBERGROUP) % \
	  (TransactionId) MULTIXACT_MEMBERGROUPS_PER_PAGE) * \
	 (TransactionId) MULTIXACT_MEMBERGROUP_SIZE)
#define MXOffsetToFlagsBitShift(xid) \
	(((xid) % (TransactionId) MULTIXACT_MEMBERS_PER_MEMBERGROUP) * \
	 MXACT_MEMBER_BITS_PER_XACT)

/* Location (byte offset within page) of TransactionId of given member */
#define MXOffsetToMemberOffset(xid) \
	(MXOffsetToFlagsOffset(xid) + MULTIXACT_FLAGBYTES_PER_GROUP + \
	 ((xid) % MULTIXACT_MEMBERS_PER_MEMBERGROUP) * sizeof(TransactionId))

/* Multixact members wraparound thresholds. */
#define MULTIXACT_MEMBER_SAFE_THRESHOLD		(MaxMultiXactOffset / 2)
#define MULTIXACT_MEMBER_DANGER_THRESHOLD	\
	(MaxMultiXactOffset - MaxMultiXactOffset / 4)

#define PreviousMultiXactId(xid) \
	((xid) == FirstMultiXactId ? MaxMultiXactId : (xid) - 1)

/*
 * Links to shared-memory data structures for MultiXact control
 */
static SlruCtlData MultiXactOffsetCtlData;
static SlruCtlData MultiXactMemberCtlData;

#define MultiXactOffsetCtl	(&MultiXactOffsetCtlData)
#define MultiXactMemberCtl	(&MultiXactMemberCtlData)

/*
 * MultiXact state shared across all backends.  All this state is protected
 * by MultiXactGenLock.  (We also use MultiXactOffsetControlLock and
 * MultiXactMemberControlLock to guard accesses to the two sets of SLRU
 * buffers.  For concurrency's sake, we avoid holding more than one of these
 * locks at a time.)
 */
typedef struct MultiXactStateData
{
	/* next-to-be-assigned MultiXactId */
	MultiXactId nextMXact;

	/* next-to-be-assigned offset */
	MultiXactOffset nextOffset;

	/* Have we completed multixact startup? */
	bool		finishedStartup;

	/*
	 * Oldest multixact that is still potentially referenced by a relation.
	 * Anything older than this should not be consulted.  These values are
	 * updated by vacuum.
	 */
	MultiXactId oldestMultiXactId;
	Oid			oldestMultiXactDB;

	/*
	 * Oldest multixact offset that is potentially referenced by a multixact
	 * referenced by a relation.  We don't always know this value, so there's
	 * a flag here to indicate whether or not we currently do.
	 */
	MultiXactOffset oldestOffset;
	bool		oldestOffsetKnown;

	/*
	 * True if a multixact truncation WAL record was replayed since the last
	 * checkpoint. This is used to trigger 'legacy truncations', i.e. truncate
	 * by looking at the data directory during WAL replay, when the primary is
	 * too old to generate truncation records.
	 */
	bool		sawTruncationInCkptCycle;

	/* support for anti-wraparound measures */
	MultiXactId multiVacLimit;
	MultiXactId multiWarnLimit;
	MultiXactId multiStopLimit;
	MultiXactId multiWrapLimit;

	/* support for members anti-wraparound measures */
	MultiXactOffset offsetStopLimit;	/* known if oldestOffsetKnown */

	/*
	 * Per-backend data starts here.  We have two arrays stored in the area
	 * immediately following the MultiXactStateData struct. Each is indexed by
	 * BackendId.
	 *
	 * In both arrays, there's a slot for all normal backends (1..MaxBackends)
	 * followed by a slot for max_prepared_xacts prepared transactions. Valid
	 * BackendIds start from 1; element zero of each array is never used.
	 *
	 * OldestMemberMXactId[k] is the oldest MultiXactId each backend's current
	 * transaction(s) could possibly be a member of, or InvalidMultiXactId
	 * when the backend has no live transaction that could possibly be a
	 * member of a MultiXact.  Each backend sets its entry to the current
	 * nextMXact counter just before first acquiring a shared lock in a given
	 * transaction, and clears it at transaction end. (This works because only
	 * during or after acquiring a shared lock could an XID possibly become a
	 * member of a MultiXact, and that MultiXact would have to be created
	 * during or after the lock acquisition.)
	 *
	 * OldestVisibleMXactId[k] is the oldest MultiXactId each backend's
	 * current transaction(s) think is potentially live, or InvalidMultiXactId
	 * when not in a transaction or not in a transaction that's paid any
	 * attention to MultiXacts yet.  This is computed when first needed in a
	 * given transaction, and cleared at transaction end.  We can compute it
	 * as the minimum of the valid OldestMemberMXactId[] entries at the time
	 * we compute it (using nextMXact if none are valid).  Each backend is
	 * required not to attempt to access any SLRU data for MultiXactIds older
	 * than its own OldestVisibleMXactId[] setting; this is necessary because
	 * the checkpointer could truncate away such data at any instant.
	 *
	 * The oldest valid value among all of the OldestMemberMXactId[] and
	 * OldestVisibleMXactId[] entries is considered by vacuum as the earliest
	 * possible value still having any live member transaction.  Subtracting
	 * vacuum_multixact_freeze_min_age from that value we obtain the freezing
	 * point for multixacts for that table.  Any value older than that is
	 * removed from tuple headers (or "frozen"; see FreezeMultiXactId.  Note
	 * that multis that have member xids that are older than the cutoff point
	 * for xids must also be frozen, even if the multis themselves are newer
	 * than the multixid cutoff point).  Whenever a full table vacuum happens,
	 * the freezing point so computed is used as the new pg_class.relminmxid
	 * value.  The minimum of all those values in a database is stored as
	 * pg_database.datminmxid.  In turn, the minimum of all of those values is
	 * stored in pg_control and used as truncation point for pg_multixact.  At
	 * checkpoint or restartpoint, unneeded segments are removed.
	 */
	MultiXactId perBackendXactIds[FLEXIBLE_ARRAY_MEMBER];
} MultiXactStateData;

/*
 * Last element of OldestMemberMXactID and OldestVisibleMXactId arrays.
 * Valid elements are (1..MaxOldestSlot); element 0 is never used.
 */
#define MaxOldestSlot	(MaxBackends + max_prepared_xacts)

/* Pointers to the state data in shared memory */
static MultiXactStateData *MultiXactState;
static MultiXactId *OldestMemberMXactId;
static MultiXactId *OldestVisibleMXactId;


/*
 * Definitions for the backend-local MultiXactId cache.
 *
 * We use this cache to store known MultiXacts, so we don't need to go to
 * SLRU areas every time.
 *
 * The cache lasts for the duration of a single transaction, the rationale
 * for this being that most entries will contain our own TransactionId and
 * so they will be uninteresting by the time our next transaction starts.
 * (XXX not clear that this is correct --- other members of the MultiXact
 * could hang around longer than we did.  However, it's not clear what a
 * better policy for flushing old cache entries would be.)	FIXME actually
 * this is plain wrong now that multixact's may contain update Xids.
 *
 * We allocate the cache entries in a memory context that is deleted at
 * transaction end, so we don't need to do retail freeing of entries.
 */
typedef struct mXactCacheEnt
{
	MultiXactId multi;
	int			nmembers;
	dlist_node	node;
	MultiXactMember members[FLEXIBLE_ARRAY_MEMBER];
} mXactCacheEnt;

#define MAX_CACHE_ENTRIES	256
static dlist_head MXactCache = DLIST_STATIC_INIT(MXactCache);
static int	MXactCacheMembers = 0;
static MemoryContext MXactContext = NULL;

#ifdef MULTIXACT_DEBUG
#define debug_elog2(a,b) elog(a,b)
#define debug_elog3(a,b,c) elog(a,b,c)
#define debug_elog4(a,b,c,d) elog(a,b,c,d)
#define debug_elog5(a,b,c,d,e) elog(a,b,c,d,e)
#define debug_elog6(a,b,c,d,e,f) elog(a,b,c,d,e,f)
#else
#define debug_elog2(a,b)
#define debug_elog3(a,b,c)
#define debug_elog4(a,b,c,d)
#define debug_elog5(a,b,c,d,e)
#define debug_elog6(a,b,c,d,e,f)
#endif

/* internal MultiXactId management */
static void MultiXactIdSetOldestVisible(void);
static void RecordNewMultiXact(MultiXactId multi, MultiXactOffset offset,
				   int nmembers, MultiXactMember *members);
static MultiXactId GetNewMultiXactId(int nmembers, MultiXactOffset *offset);

/* MultiXact cache management */
static int	mxactMemberComparator(const void *arg1, const void *arg2);
static MultiXactId mXactCacheGetBySet(int nmembers, MultiXactMember *members);
static int	mXactCacheGetById(MultiXactId multi, MultiXactMember **members);
static void mXactCachePut(MultiXactId multi, int nmembers,
			  MultiXactMember *members);

static char *mxstatus_to_string(MultiXactStatus status);

/* management of SLRU infrastructure */
static int	ZeroMultiXactOffsetPage(int pageno, bool writeXlog);
static int	ZeroMultiXactMemberPage(int pageno, bool writeXlog);
static bool MultiXactOffsetPagePrecedes(int page1, int page2);
static bool MultiXactMemberPagePrecedes(int page1, int page2);
static bool MultiXactOffsetPrecedes(MultiXactOffset offset1,
						MultiXactOffset offset2);
static void ExtendMultiXactOffset(MultiXactId multi);
static void ExtendMultiXactMember(MultiXactOffset offset, int nmembers);
static bool MultiXactOffsetWouldWrap(MultiXactOffset boundary,
						 MultiXactOffset start, uint32 distance);
static bool SetOffsetVacuumLimit(void);
static bool find_multixact_start(MultiXactId multi, MultiXactOffset *result);
static void WriteMZeroPageXlogRec(int pageno, uint8 info);
static void WriteMTruncateXlogRec(Oid oldestMultiDB,
					  MultiXactId startOff, MultiXactId endOff,
					  MultiXactOffset startMemb, MultiXactOffset endMemb);


/*
 * MultiXactIdCreate
 *		Construct a MultiXactId representing two TransactionIds.
 *
 * The two XIDs must be different, or be requesting different statuses.
 *
 * NB - we don't worry about our local MultiXactId cache here, because that
 * is handled by the lower-level routines.
 */
MultiXactId
MultiXactIdCreate(TransactionId xid1, MultiXactStatus status1,
				  TransactionId xid2, MultiXactStatus status2)
{
	MultiXactId newMulti;
	MultiXactMember members[2];

	AssertArg(TransactionIdIsValid(xid1));
	AssertArg(TransactionIdIsValid(xid2));

	Assert(!TransactionIdEquals(xid1, xid2) || (status1 != status2));

	/* MultiXactIdSetOldestMember() must have been called already. */
	Assert(MultiXactIdIsValid(OldestMemberMXactId[MyBackendId]));

	/*
	 * Note: unlike MultiXactIdExpand, we don't bother to check that both XIDs
	 * are still running.  In typical usage, xid2 will be our own XID and the
	 * caller just did a check on xid1, so it'd be wasted effort.
	 */

	members[0].xid = xid1;
	members[0].status = status1;
	members[1].xid = xid2;
	members[1].status = status2;

	newMulti = MultiXactIdCreateFromMembers(2, members);

	debug_elog3(DEBUG2, "Create: %s",
				mxid_to_string(newMulti, 2, members));

	return newMulti;
}

/*
 * MultiXactIdExpand
 *		Add a TransactionId to a pre-existing MultiXactId.
 *
 * If the TransactionId is already a member of the passed MultiXactId with the
 * same status, just return it as-is.
 *
 * Note that we do NOT actually modify the membership of a pre-existing
 * MultiXactId; instead we create a new one.  This is necessary to avoid
 * a race condition against code trying to wait for one MultiXactId to finish;
 * see notes in heapam.c.
 *
 * NB - we don't worry about our local MultiXactId cache here, because that
 * is handled by the lower-level routines.
 *
 * Note: It is critical that MultiXactIds that come from an old cluster (i.e.
 * one upgraded by pg_upgrade from a cluster older than this feature) are not
 * passed in.
 */
MultiXactId
MultiXactIdExpand(MultiXactId multi, TransactionId xid, MultiXactStatus status)
{
	MultiXactId newMulti;
	MultiXactMember *members;
	MultiXactMember *newMembers;
	int			nmembers;
	int			i;
	int			j;

	AssertArg(MultiXactIdIsValid(multi));
	AssertArg(TransactionIdIsValid(xid));

	/* MultiXactIdSetOldestMember() must have been called already. */
	Assert(MultiXactIdIsValid(OldestMemberMXactId[MyBackendId]));

	debug_elog5(DEBUG2, "Expand: received multi %u, xid %u status %s",
				multi, xid, mxstatus_to_string(status));

	/*
	 * Note: we don't allow for old multis here.  The reason is that the only
	 * caller of this function does a check that the multixact is no longer
	 * running.
	 */
	nmembers = GetMultiXactIdMembers(multi, &members, false, false);

	if (nmembers < 0)
	{
		MultiXactMember member;

		/*
		 * The MultiXactId is obsolete.  This can only happen if all the
		 * MultiXactId members stop running between the caller checking and
		 * passing it to us.  It would be better to return that fact to the
		 * caller, but it would complicate the API and it's unlikely to happen
		 * too often, so just deal with it by creating a singleton MultiXact.
		 */
		member.xid = xid;
		member.status = status;
		newMulti = MultiXactIdCreateFromMembers(1, &member);

		debug_elog4(DEBUG2, "Expand: %u has no members, create singleton %u",
					multi, newMulti);
		return newMulti;
	}

	/*
	 * If the TransactionId is already a member of the MultiXactId with the
	 * same status, just return the existing MultiXactId.
	 */
	for (i = 0; i < nmembers; i++)
	{
		if (TransactionIdEquals(members[i].xid, xid) &&
			(members[i].status == status))
		{
			debug_elog4(DEBUG2, "Expand: %u is already a member of %u",
						xid, multi);
			pfree(members);
			return multi;
		}
	}

	/*
	 * Determine which of the members of the MultiXactId are still of
	 * interest. This is any running transaction, and also any transaction
	 * that grabbed something stronger than just a lock and was committed. (An
	 * update that aborted is of no interest here; and having more than one
	 * update Xid in a multixact would cause errors elsewhere.)
	 *
	 * Removing dead members is not just an optimization: freezing of tuples
	 * whose Xmax are multis depends on this behavior.
	 *
	 * Note we have the same race condition here as above: j could be 0 at the
	 * end of the loop.
	 */
	newMembers = (MultiXactMember *)
		palloc(sizeof(MultiXactMember) * (nmembers + 1));

	for (i = 0, j = 0; i < nmembers; i++)
	{
		if (TransactionIdIsInProgress(members[i].xid) ||
			(ISUPDATE_from_mxstatus(members[i].status) &&
			 TransactionIdDidCommit(members[i].xid)))
		{
			newMembers[j].xid = members[i].xid;
			newMembers[j++].status = members[i].status;
		}
	}

	newMembers[j].xid = xid;
	newMembers[j++].status = status;
	newMulti = MultiXactIdCreateFromMembers(j, newMembers);

	pfree(members);
	pfree(newMembers);

	debug_elog3(DEBUG2, "Expand: returning new multi %u", newMulti);

	return newMulti;
}

/*
 * MultiXactIdIsRunning
 *		Returns whether a MultiXactId is "running".
 *
 * We return true if at least one member of the given MultiXactId is still
 * running.  Note that a "false" result is certain not to change,
 * because it is not legal to add members to an existing MultiXactId.
 *
 * Caller is expected to have verified that the multixact does not come from
 * a pg_upgraded share-locked tuple.
 */
bool
MultiXactIdIsRunning(MultiXactId multi, bool isLockOnly)
{
	MultiXactMember *members;
	int			nmembers;
	int			i;

	debug_elog3(DEBUG2, "IsRunning %u?", multi);

	/*
	 * "false" here means we assume our callers have checked that the given
	 * multi cannot possibly come from a pg_upgraded database.
	 */
	nmembers = GetMultiXactIdMembers(multi, &members, false, isLockOnly);

	if (nmembers <= 0)
	{
		debug_elog2(DEBUG2, "IsRunning: no members");
		return false;
	}

	/*
	 * Checking for myself is cheap compared to looking in shared memory;
	 * return true if any live subtransaction of the current top-level
	 * transaction is a member.
	 *
	 * This is not needed for correctness, it's just a fast path.
	 */
	for (i = 0; i < nmembers; i++)
	{
		if (TransactionIdIsCurrentTransactionId(members[i].xid))
		{
			debug_elog3(DEBUG2, "IsRunning: I (%d) am running!", i);
			pfree(members);
			return true;
		}
	}

	/*
	 * This could be made faster by having another entry point in procarray.c,
	 * walking the PGPROC array only once for all the members.  But in most
	 * cases nmembers should be small enough that it doesn't much matter.
	 */
	for (i = 0; i < nmembers; i++)
	{
		if (TransactionIdIsInProgress(members[i].xid))
		{
			debug_elog4(DEBUG2, "IsRunning: member %d (%u) is running",
						i, members[i].xid);
			pfree(members);
			return true;
		}
	}

	pfree(members);

	debug_elog3(DEBUG2, "IsRunning: %u is not running", multi);

	return false;
}

/*
 * MultiXactIdSetOldestMember
 *		Save the oldest MultiXactId this transaction could be a member of.
 *
 * We set the OldestMemberMXactId for a given transaction the first time it's
 * going to do some operation that might require a MultiXactId (tuple lock,
 * update or delete).  We need to do this even if we end up using a
 * TransactionId instead of a MultiXactId, because there is a chance that
 * another transaction would add our XID to a MultiXactId.
 *
 * The value to set is the next-to-be-assigned MultiXactId, so this is meant to
 * be called just before doing any such possibly-MultiXactId-able operation.
 */
void
MultiXactIdSetOldestMember(void)
{
	if (!MultiXactIdIsValid(OldestMemberMXactId[MyBackendId]))
	{
		MultiXactId nextMXact;

		/*
		 * You might think we don't need to acquire a lock here, since
		 * fetching and storing of TransactionIds is probably atomic, but in
		 * fact we do: suppose we pick up nextMXact and then lose the CPU for
		 * a long time.  Someone else could advance nextMXact, and then
		 * another someone else could compute an OldestVisibleMXactId that
		 * would be after the value we are going to store when we get control
		 * back.  Which would be wrong.
		 *
		 * Note that a shared lock is sufficient, because it's enough to stop
		 * someone from advancing nextMXact; and nobody else could be trying
		 * to write to our OldestMember entry, only reading (and we assume
		 * storing it is atomic.)
		 */
		LWLockAcquire(MultiXactGenLock, LW_SHARED);

		/*
		 * We have to beware of the possibility that nextMXact is in the
		 * wrapped-around state.  We don't fix the counter itself here, but we
		 * must be sure to store a valid value in our array entry.
		 */
		nextMXact = MultiXactState->nextMXact;
		if (nextMXact < FirstMultiXactId)
			nextMXact = FirstMultiXactId;

		OldestMemberMXactId[MyBackendId] = nextMXact;

		LWLockRelease(MultiXactGenLock);

		debug_elog4(DEBUG2, "MultiXact: setting OldestMember[%d] = %u",
					MyBackendId, nextMXact);
	}
}

/*
 * MultiXactIdSetOldestVisible
 *		Save the oldest MultiXactId this transaction considers possibly live.
 *
 * We set the OldestVisibleMXactId for a given transaction the first time
 * it's going to inspect any MultiXactId.  Once we have set this, we are
 * guaranteed that the checkpointer won't truncate off SLRU data for
 * MultiXactIds at or after our OldestVisibleMXactId.
 *
 * The value to set is the oldest of nextMXact and all the valid per-backend
 * OldestMemberMXactId[] entries.  Because of the locking we do, we can be
 * certain that no subsequent call to MultiXactIdSetOldestMember can set
 * an OldestMemberMXactId[] entry older than what we compute here.  Therefore
 * there is no live transaction, now or later, that can be a member of any
 * MultiXactId older than the OldestVisibleMXactId we compute here.
 */
static void
MultiXactIdSetOldestVisible(void)
{
	if (!MultiXactIdIsValid(OldestVisibleMXactId[MyBackendId]))
	{
		MultiXactId oldestMXact;
		int			i;

		LWLockAcquire(MultiXactGenLock, LW_EXCLUSIVE);

		/*
		 * We have to beware of the possibility that nextMXact is in the
		 * wrapped-around state.  We don't fix the counter itself here, but we
		 * must be sure to store a valid value in our array entry.
		 */
		oldestMXact = MultiXactState->nextMXact;
		if (oldestMXact < FirstMultiXactId)
			oldestMXact = FirstMultiXactId;

		for (i = 1; i <= MaxOldestSlot; i++)
		{
			MultiXactId thisoldest = OldestMemberMXactId[i];

			if (MultiXactIdIsValid(thisoldest) &&
				MultiXactIdPrecedes(thisoldest, oldestMXact))
				oldestMXact = thisoldest;
		}

		OldestVisibleMXactId[MyBackendId] = oldestMXact;

		LWLockRelease(MultiXactGenLock);

		debug_elog4(DEBUG2, "MultiXact: setting OldestVisible[%d] = %u",
					MyBackendId, oldestMXact);
	}
}

/*
 * ReadNextMultiXactId
 *		Return the next MultiXactId to be assigned, but don't allocate it
 */
MultiXactId
ReadNextMultiXactId(void)
{
	MultiXactId mxid;

	/* XXX we could presumably do this without a lock. */
	LWLockAcquire(MultiXactGenLock, LW_SHARED);
	mxid = MultiXactState->nextMXact;
	LWLockRelease(MultiXactGenLock);

	if (mxid < FirstMultiXactId)
		mxid = FirstMultiXactId;

	return mxid;
}

/*
 * MultiXactIdCreateFromMembers
 *		Make a new MultiXactId from the specified set of members
 *
 * Make XLOG, SLRU and cache entries for a new MultiXactId, recording the
 * given TransactionIds as members.  Returns the newly created MultiXactId.
 *
 * NB: the passed members[] array will be sorted in-place.
 */
MultiXactId
MultiXactIdCreateFromMembers(int nmembers, MultiXactMember *members)
{
	MultiXactId multi;
	MultiXactOffset offset;
	xl_multixact_create xlrec;

	debug_elog3(DEBUG2, "Create: %s",
				mxid_to_string(InvalidMultiXactId, nmembers, members));

	/*
	 * See if the same set of members already exists in our cache; if so, just
	 * re-use that MultiXactId.  (Note: it might seem that looking in our
	 * cache is insufficient, and we ought to search disk to see if a
	 * duplicate definition already exists.  But since we only ever create
	 * MultiXacts containing our own XID, in most cases any such MultiXacts
	 * were in fact created by us, and so will be in our cache.  There are
	 * corner cases where someone else added us to a MultiXact without our
	 * knowledge, but it's not worth checking for.)
	 */
	multi = mXactCacheGetBySet(nmembers, members);
	if (MultiXactIdIsValid(multi))
	{
		debug_elog2(DEBUG2, "Create: in cache!");
		return multi;
	}

	/* Verify that there is a single update Xid among the given members. */
	{
		int			i;
		bool		has_update = false;

		for (i = 0; i < nmembers; i++)
		{
			if (ISUPDATE_from_mxstatus(members[i].status))
			{
				if (has_update)
					elog(ERROR, "new multixact has more than one updating member");
				has_update = true;
			}
		}
	}

	/*
	 * Assign the MXID and offsets range to use, and make sure there is space
	 * in the OFFSETs and MEMBERs files.  NB: this routine does
	 * START_CRIT_SECTION().
	 *
	 * Note: unlike MultiXactIdCreate and MultiXactIdExpand, we do not check
	 * that we've called MultiXactIdSetOldestMember here.  This is because
	 * this routine is used in some places to create new MultiXactIds of which
	 * the current backend is not a member, notably during freezing of multis
	 * in vacuum.  During vacuum, in particular, it would be unacceptable to
	 * keep OldestMulti set, in case it runs for long.
	 */
	multi = GetNewMultiXactId(nmembers, &offset);

	/*
	 * Make an XLOG entry describing the new MXID.
	 *
	 * Note: we need not flush this XLOG entry to disk before proceeding. The
	 * only way for the MXID to be referenced from any data page is for
	 * heap_lock_tuple() to have put it there, and heap_lock_tuple() generates
	 * an XLOG record that must follow ours.  The normal LSN interlock between
	 * the data page and that XLOG record will ensure that our XLOG record
	 * reaches disk first.  If the SLRU members/offsets data reaches disk
	 * sooner than the XLOG record, we do not care because we'll overwrite it
	 * with zeroes unless the XLOG record is there too; see notes at top of
	 * this file.
	 */
	xlrec.mid = multi;
	xlrec.moff = offset;
	xlrec.nmembers = nmembers;

	/*
	 * XXX Note: there's a lot of padding space in MultiXactMember.  We could
	 * find a more compact representation of this Xlog record -- perhaps all
	 * the status flags in one XLogRecData, then all the xids in another one?
	 * Not clear that it's worth the trouble though.
	 */
	XLogBeginInsert();
	XLogRegisterData((char *) (&xlrec), SizeOfMultiXactCreate);
	XLogRegisterData((char *) members, nmembers * sizeof(MultiXactMember));

	(void) XLogInsert(RM_MULTIXACT_ID, XLOG_MULTIXACT_CREATE_ID);

	/* Now enter the information into the OFFSETs and MEMBERs logs */
	RecordNewMultiXact(multi, offset, nmembers, members);

	/* Done with critical section */
	END_CRIT_SECTION();

	/* Store the new MultiXactId in the local cache, too */
	mXactCachePut(multi, nmembers, members);

	debug_elog2(DEBUG2, "Create: all done");

	return multi;
}

/*
 * RecordNewMultiXact
 *		Write info about a new multixact into the offsets and members files
 *
 * This is broken out of MultiXactIdCreateFromMembers so that xlog replay can
 * use it.
 */
static void
RecordNewMultiXact(MultiXactId multi, MultiXactOffset offset,
				   int nmembers, MultiXactMember *members)
{
	int			pageno;
	int			prev_pageno;
	int			entryno;
	int			slotno;
	MultiXactOffset *offptr;
	int			i;

	LWLockAcquire(MultiXactOffsetControlLock, LW_EXCLUSIVE);

	pageno = MultiXactIdToOffsetPage(multi);
	entryno = MultiXactIdToOffsetEntry(multi);

	/*
	 * Note: we pass the MultiXactId to SimpleLruReadPage as the "transaction"
	 * to complain about if there's any I/O error.  This is kinda bogus, but
	 * since the errors will always give the full pathname, it should be clear
	 * enough that a MultiXactId is really involved.  Perhaps someday we'll
	 * take the trouble to generalize the slru.c error reporting code.
	 */
	slotno = SimpleLruReadPage(MultiXactOffsetCtl, pageno, true, multi);
	offptr = (MultiXactOffset *) MultiXactOffsetCtl->shared->page_buffer[slotno];
	offptr += entryno;

	*offptr = offset;

	MultiXactOffsetCtl->shared->page_dirty[slotno] = true;

	/* Exchange our lock */
	LWLockRelease(MultiXactOffsetControlLock);

	LWLockAcquire(MultiXactMemberControlLock, LW_EXCLUSIVE);

	prev_pageno = -1;

	for (i = 0; i < nmembers; i++, offset++)
	{
		TransactionId *memberptr;
		uint32	   *flagsptr;
		uint32		flagsval;
		int			bshift;
		int			flagsoff;
		int			memberoff;

		Assert(members[i].status <= MultiXactStatusUpdate);

		pageno = MXOffsetToMemberPage(offset);
		memberoff = MXOffsetToMemberOffset(offset);
		flagsoff = MXOffsetToFlagsOffset(offset);
		bshift = MXOffsetToFlagsBitShift(offset);

		if (pageno != prev_pageno)
		{
			slotno = SimpleLruReadPage(MultiXactMemberCtl, pageno, true, multi);
			prev_pageno = pageno;
		}

		memberptr = (TransactionId *)
			(MultiXactMemberCtl->shared->page_buffer[slotno] + memberoff);

		*memberptr = members[i].xid;

		flagsptr = (uint32 *)
			(MultiXactMemberCtl->shared->page_buffer[slotno] + flagsoff);

		flagsval = *flagsptr;
		flagsval &= ~(((1 << MXACT_MEMBER_BITS_PER_XACT) - 1) << bshift);
		flagsval |= (members[i].status << bshift);
		*flagsptr = flagsval;

		MultiXactMemberCtl->shared->page_dirty[slotno] = true;
	}

	LWLockRelease(MultiXactMemberControlLock);
}

/*
 * GetNewMultiXactId
 *		Get the next MultiXactId.
 *
 * Also, reserve the needed amount of space in the "members" area.  The
 * starting offset of the reserved space is returned in *offset.
 *
 * This may generate XLOG records for expansion of the offsets and/or members
 * files.  Unfortunately, we have to do that while holding MultiXactGenLock
 * to avoid race conditions --- the XLOG record for zeroing a page must appear
 * before any backend can possibly try to store data in that page!
 *
 * We start a critical section before advancing the shared counters.  The
 * caller must end the critical section after writing SLRU data.
 */
static MultiXactId
GetNewMultiXactId(int nmembers, MultiXactOffset *offset)
{
	MultiXactId result;
	MultiXactOffset nextOffset;

	debug_elog3(DEBUG2, "GetNew: for %d xids", nmembers);

	/* safety check, we should never get this far in a HS slave */
	if (RecoveryInProgress())
		elog(ERROR, "cannot assign MultiXactIds during recovery");

	LWLockAcquire(MultiXactGenLock, LW_EXCLUSIVE);

	/* Handle wraparound of the nextMXact counter */
	if (MultiXactState->nextMXact < FirstMultiXactId)
		MultiXactState->nextMXact = FirstMultiXactId;

	/* Assign the MXID */
	result = MultiXactState->nextMXact;

	/*----------
	 * Check to see if it's safe to assign another MultiXactId.  This protects
	 * against catastrophic data loss due to multixact wraparound.  The basic
	 * rules are:
	 *
	 * If we're past multiVacLimit or the safe threshold for member storage
	 * space, or we don't know what the safe threshold for member storage is,
	 * start trying to force autovacuum cycles.
	 * If we're past multiWarnLimit, start issuing warnings.
	 * If we're past multiStopLimit, refuse to create new MultiXactIds.
	 *
	 * Note these are pretty much the same protections in GetNewTransactionId.
	 *----------
	 */
	if (!MultiXactIdPrecedes(result, MultiXactState->multiVacLimit))
	{
		/*
		 * For safety's sake, we release MultiXactGenLock while sending
		 * signals, warnings, etc.  This is not so much because we care about
		 * preserving concurrency in this situation, as to avoid any
		 * possibility of deadlock while doing get_database_name(). First,
		 * copy all the shared values we'll need in this path.
		 */
		MultiXactId multiWarnLimit = MultiXactState->multiWarnLimit;
		MultiXactId multiStopLimit = MultiXactState->multiStopLimit;
		MultiXactId multiWrapLimit = MultiXactState->multiWrapLimit;
		Oid			oldest_datoid = MultiXactState->oldestMultiXactDB;

		LWLockRelease(MultiXactGenLock);

		if (IsUnderPostmaster &&
			!MultiXactIdPrecedes(result, multiStopLimit))
		{
			char	   *oldest_datname = get_database_name(oldest_datoid);

			/*
			 * Immediately kick autovacuum into action as we're already
			 * in ERROR territory.
			 */
			SendPostmasterSignal(PMSIGNAL_START_AUTOVAC_LAUNCHER);

			/* complain even if that DB has disappeared */
			if (oldest_datname)
				ereport(ERROR,
						(errcode(ERRCODE_PROGRAM_LIMIT_EXCEEDED),
						 errmsg("database is not accepting commands that generate new MultiXactIds to avoid wraparound data loss in database \"%s\"",
								oldest_datname),
				 errhint("Execute a database-wide VACUUM in that database.\n"
						 "You might also need to commit or roll back old prepared transactions.")));
			else
				ereport(ERROR,
						(errcode(ERRCODE_PROGRAM_LIMIT_EXCEEDED),
						 errmsg("database is not accepting commands that generate new MultiXactIds to avoid wraparound data loss in database with OID %u",
								oldest_datoid),
				 errhint("Execute a database-wide VACUUM in that database.\n"
						 "You might also need to commit or roll back old prepared transactions.")));
		}

		/*
		 * To avoid swamping the postmaster with signals, we issue the autovac
		 * request only once per 64K multis generated.  This still gives
		 * plenty of chances before we get into real trouble.
		 */
		if (IsUnderPostmaster && (result % 65536) == 0)
			SendPostmasterSignal(PMSIGNAL_START_AUTOVAC_LAUNCHER);

		if (!MultiXactIdPrecedes(result, multiWarnLimit))
		{
			char	   *oldest_datname = get_database_name(oldest_datoid);

			/* complain even if that DB has disappeared */
			if (oldest_datname)
				ereport(WARNING,
						(errmsg_plural("database \"%s\" must be vacuumed before %u more MultiXactId is used",
									   "database \"%s\" must be vacuumed before %u more MultiXactIds are used",
									   multiWrapLimit - result,
									   oldest_datname,
									   multiWrapLimit - result),
				 errhint("Execute a database-wide VACUUM in that database.\n"
						 "You might also need to commit or roll back old prepared transactions.")));
			else
				ereport(WARNING,
						(errmsg_plural("database with OID %u must be vacuumed before %u more MultiXactId is used",
									   "database with OID %u must be vacuumed before %u more MultiXactIds are used",
									   multiWrapLimit - result,
									   oldest_datoid,
									   multiWrapLimit - result),
				 errhint("Execute a database-wide VACUUM in that database.\n"
						 "You might also need to commit or roll back old prepared transactions.")));
		}

		/* Re-acquire lock and start over */
		LWLockAcquire(MultiXactGenLock, LW_EXCLUSIVE);
		result = MultiXactState->nextMXact;
		if (result < FirstMultiXactId)
			result = FirstMultiXactId;
	}

	/* Make sure there is room for the MXID in the file.  */
	ExtendMultiXactOffset(result);

	/*
	 * Reserve the members space, similarly to above.  Also, be careful not to
	 * return zero as the starting offset for any multixact. See
	 * GetMultiXactIdMembers() for motivation.
	 */
	nextOffset = MultiXactState->nextOffset;
	if (nextOffset == 0)
	{
		*offset = 1;
		nmembers++;				/* allocate member slot 0 too */
	}
	else
		*offset = nextOffset;

	/*----------
	 * Protect against overrun of the members space as well, with the
	 * following rules:
	 *
	 * If we're past offsetStopLimit, refuse to generate more multis.
	 * If we're close to offsetStopLimit, emit a warning.
	 *
	 * Arbitrarily, we start emitting warnings when we're 20 segments or less
	 * from offsetStopLimit.
	 *
	 * Note we haven't updated the shared state yet, so if we fail at this
	 * point, the multixact ID we grabbed can still be used by the next guy.
	 *
	 * Note that there is no point in forcing autovacuum runs here: the
	 * multixact freeze settings would have to be reduced for that to have any
	 * effect.
	 *----------
	 */
#define OFFSET_WARN_SEGMENTS	20
	if (MultiXactState->oldestOffsetKnown &&
		MultiXactOffsetWouldWrap(MultiXactState->offsetStopLimit, nextOffset,
								 nmembers))
	{
		/* see comment in the corresponding offsets wraparound case */
		SendPostmasterSignal(PMSIGNAL_START_AUTOVAC_LAUNCHER);

		ereport(ERROR,
				(errcode(ERRCODE_PROGRAM_LIMIT_EXCEEDED),
				 errmsg("multixact \"members\" limit exceeded"),
				 errdetail_plural("This command would create a multixact with %u members, but the remaining space is only enough for %u member.",
								  "This command would create a multixact with %u members, but the remaining space is only enough for %u members.",
							MultiXactState->offsetStopLimit - nextOffset - 1,
								  nmembers,
						   MultiXactState->offsetStopLimit - nextOffset - 1),
				 errhint("Execute a database-wide VACUUM in database with OID %u with reduced vacuum_multixact_freeze_min_age and vacuum_multixact_freeze_table_age settings.",
						 MultiXactState->oldestMultiXactDB)));
	}

	/*
	 * Check whether we should kick autovacuum into action, to prevent members
	 * wraparound. NB we use a much larger window to trigger autovacuum than
	 * just the warning limit. The warning is just a measure of last resort -
	 * this is in line with GetNewTransactionId's behaviour.
	 */
	if (!MultiXactState->oldestOffsetKnown ||
		(MultiXactState->nextOffset - MultiXactState->oldestOffset
		 > MULTIXACT_MEMBER_SAFE_THRESHOLD))
	{
		/*
		 * To avoid swamping the postmaster with signals, we issue the autovac
		 * request only when crossing a segment boundary. With default
		 * compilation settings that's roughly after 50k members.  This still
		 * gives plenty of chances before we get into real trouble.
		 */
		if ((MXOffsetToMemberPage(nextOffset) / SLRU_PAGES_PER_SEGMENT) !=
			(MXOffsetToMemberPage(nextOffset + nmembers) / SLRU_PAGES_PER_SEGMENT))
			SendPostmasterSignal(PMSIGNAL_START_AUTOVAC_LAUNCHER);
	}

	if (MultiXactState->oldestOffsetKnown &&
		MultiXactOffsetWouldWrap(MultiXactState->offsetStopLimit,
								 nextOffset,
								 nmembers + MULTIXACT_MEMBERS_PER_PAGE * SLRU_PAGES_PER_SEGMENT * OFFSET_WARN_SEGMENTS))
		ereport(WARNING,
				(errcode(ERRCODE_PROGRAM_LIMIT_EXCEEDED),
				 errmsg_plural("database with OID %u must be vacuumed before %d more multixact member is used",
							   "database with OID %u must be vacuumed before %d more multixact members are used",
						MultiXactState->offsetStopLimit - nextOffset + nmembers,
						MultiXactState->oldestMultiXactDB,
					MultiXactState->offsetStopLimit - nextOffset + nmembers),
				 errhint("Execute a database-wide VACUUM in that database with reduced vacuum_multixact_freeze_min_age and vacuum_multixact_freeze_table_age settings.")));

	ExtendMultiXactMember(nextOffset, nmembers);

	/*
	 * Critical section from here until caller has written the data into the
	 * just-reserved SLRU space; we don't want to error out with a partly
	 * written MultiXact structure.  (In particular, failing to write our
	 * start offset after advancing nextMXact would effectively corrupt the
	 * previous MultiXact.)
	 */
	START_CRIT_SECTION();

	/*
	 * Advance counters.  As in GetNewTransactionId(), this must not happen
	 * until after file extension has succeeded!
	 *
	 * We don't care about MultiXactId wraparound here; it will be handled by
	 * the next iteration.  But note that nextMXact may be InvalidMultiXactId
	 * or the first value on a segment-beginning page after this routine
	 * exits, so anyone else looking at the variable must be prepared to deal
	 * with either case.  Similarly, nextOffset may be zero, but we won't use
	 * that as the actual start offset of the next multixact.
	 */
	(MultiXactState->nextMXact)++;

	MultiXactState->nextOffset += nmembers;

	LWLockRelease(MultiXactGenLock);

	debug_elog4(DEBUG2, "GetNew: returning %u offset %u", result, *offset);
	return result;
}

/*
 * GetMultiXactIdMembers
 *		Returns the set of MultiXactMembers that make up a MultiXactId
 *
 * If the given MultiXactId is older than the value we know to be oldest, we
 * return -1.  The caller is expected to allow that only in permissible cases,
 * i.e. when the infomask lets it presuppose that the tuple had been
 * share-locked before a pg_upgrade; this means that the HEAP_XMAX_LOCK_ONLY
 * needs to be set, but HEAP_XMAX_KEYSHR_LOCK and HEAP_XMAX_EXCL_LOCK are not
 * set.
 *
 * Other border conditions, such as trying to read a value that's larger than
 * the value currently known as the next to assign, raise an error.  Previously
 * these also returned -1, but since this can lead to the wrong visibility
 * results, it is dangerous to do that.
 *
 * onlyLock must be set to true if caller is certain that the given multi
 * is used only to lock tuples; can be false without loss of correctness,
 * but passing a true means we can return quickly without checking for
 * old updates.
 */
int
GetMultiXactIdMembers(MultiXactId multi, MultiXactMember **members,
					  bool allow_old, bool onlyLock)
{
	int			pageno;
	int			prev_pageno;
	int			entryno;
	int			slotno;
	MultiXactOffset *offptr;
	MultiXactOffset offset;
	int			length;
	int			truelength;
	int			i;
	MultiXactId oldestMXact;
	MultiXactId nextMXact;
	MultiXactId tmpMXact;
	MultiXactOffset nextOffset;
	MultiXactMember *ptr;

	debug_elog3(DEBUG2, "GetMembers: asked for %u", multi);

	if (!MultiXactIdIsValid(multi))
		return -1;

	/* See if the MultiXactId is in the local cache */
	length = mXactCacheGetById(multi, members);
	if (length >= 0)
	{
		debug_elog3(DEBUG2, "GetMembers: found %s in the cache",
					mxid_to_string(multi, length, *members));
		return length;
	}

	/* Set our OldestVisibleMXactId[] entry if we didn't already */
	MultiXactIdSetOldestVisible();

	/*
	 * If we know the multi is used only for locking and not for updates, then
	 * we can skip checking if the value is older than our oldest visible
	 * multi.  It cannot possibly still be running.
	 */
	if (onlyLock &&
		MultiXactIdPrecedes(multi, OldestVisibleMXactId[MyBackendId]))
	{
		debug_elog2(DEBUG2, "GetMembers: a locker-only multi is too old");
		*members = NULL;
		return -1;
	}

	/*
	 * We check known limits on MultiXact before resorting to the SLRU area.
	 *
	 * An ID older than MultiXactState->oldestMultiXactId cannot possibly be
	 * useful; it has already been removed, or will be removed shortly, by
	 * truncation.  Returning the wrong values could lead to an incorrect
	 * visibility result.  However, to support pg_upgrade we need to allow an
	 * empty set to be returned regardless, if the caller is willing to accept
	 * it; the caller is expected to check that it's an allowed condition
	 * (such as ensuring that the infomask bits set on the tuple are
	 * consistent with the pg_upgrade scenario).  If the caller is expecting
	 * this to be called only on recently created multis, then we raise an
	 * error.
	 *
	 * Conversely, an ID >= nextMXact shouldn't ever be seen here; if it is
	 * seen, it implies undetected ID wraparound has occurred.  This raises a
	 * hard error.
	 *
	 * Shared lock is enough here since we aren't modifying any global state.
	 * Acquire it just long enough to grab the current counter values.  We may
	 * need both nextMXact and nextOffset; see below.
	 */
	LWLockAcquire(MultiXactGenLock, LW_SHARED);

	oldestMXact = MultiXactState->oldestMultiXactId;
	nextMXact = MultiXactState->nextMXact;
	nextOffset = MultiXactState->nextOffset;

	LWLockRelease(MultiXactGenLock);

	if (MultiXactIdPrecedes(multi, oldestMXact))
	{
		ereport(allow_old ? DEBUG1 : ERROR,
				(errcode(ERRCODE_INTERNAL_ERROR),
		 errmsg("MultiXactId %u does no longer exist -- apparent wraparound",
				multi)));
		return -1;
	}

	if (!MultiXactIdPrecedes(multi, nextMXact))
		ereport(ERROR,
				(errcode(ERRCODE_INTERNAL_ERROR),
				 errmsg("MultiXactId %u has not been created yet -- apparent wraparound",
						multi)));

	/*
	 * Find out the offset at which we need to start reading MultiXactMembers
	 * and the number of members in the multixact.  We determine the latter as
	 * the difference between this multixact's starting offset and the next
	 * one's.  However, there are some corner cases to worry about:
	 *
	 * 1. This multixact may be the latest one created, in which case there is
	 * no next one to look at.  In this case the nextOffset value we just
	 * saved is the correct endpoint.
	 *
	 * 2. The next multixact may still be in process of being filled in: that
	 * is, another process may have done GetNewMultiXactId but not yet written
	 * the offset entry for that ID.  In that scenario, it is guaranteed that
	 * the offset entry for that multixact exists (because GetNewMultiXactId
	 * won't release MultiXactGenLock until it does) but contains zero
	 * (because we are careful to pre-zero offset pages). Because
	 * GetNewMultiXactId will never return zero as the starting offset for a
	 * multixact, when we read zero as the next multixact's offset, we know we
	 * have this case.  We sleep for a bit and try again.
	 *
	 * 3. Because GetNewMultiXactId increments offset zero to offset one to
	 * handle case #2, there is an ambiguity near the point of offset
	 * wraparound.  If we see next multixact's offset is one, is that our
	 * multixact's actual endpoint, or did it end at zero with a subsequent
	 * increment?  We handle this using the knowledge that if the zero'th
	 * member slot wasn't filled, it'll contain zero, and zero isn't a valid
	 * transaction ID so it can't be a multixact member.  Therefore, if we
	 * read a zero from the members array, just ignore it.
	 *
	 * This is all pretty messy, but the mess occurs only in infrequent corner
	 * cases, so it seems better than holding the MultiXactGenLock for a long
	 * time on every multixact creation.
	 */
retry:
	LWLockAcquire(MultiXactOffsetControlLock, LW_EXCLUSIVE);

	pageno = MultiXactIdToOffsetPage(multi);
	entryno = MultiXactIdToOffsetEntry(multi);

	slotno = SimpleLruReadPage(MultiXactOffsetCtl, pageno, true, multi);
	offptr = (MultiXactOffset *) MultiXactOffsetCtl->shared->page_buffer[slotno];
	offptr += entryno;
	offset = *offptr;

	Assert(offset != 0);

	/*
	 * Use the same increment rule as GetNewMultiXactId(), that is, don't
	 * handle wraparound explicitly until needed.
	 */
	tmpMXact = multi + 1;

	if (nextMXact == tmpMXact)
	{
		/* Corner case 1: there is no next multixact */
		length = nextOffset - offset;
	}
	else
	{
		MultiXactOffset nextMXOffset;

		/* handle wraparound if needed */
		if (tmpMXact < FirstMultiXactId)
			tmpMXact = FirstMultiXactId;

		prev_pageno = pageno;

		pageno = MultiXactIdToOffsetPage(tmpMXact);
		entryno = MultiXactIdToOffsetEntry(tmpMXact);

		if (pageno != prev_pageno)
			slotno = SimpleLruReadPage(MultiXactOffsetCtl, pageno, true, tmpMXact);

		offptr = (MultiXactOffset *) MultiXactOffsetCtl->shared->page_buffer[slotno];
		offptr += entryno;
		nextMXOffset = *offptr;

		if (nextMXOffset == 0)
		{
			/* Corner case 2: next multixact is still being filled in */
			LWLockRelease(MultiXactOffsetControlLock);
			CHECK_FOR_INTERRUPTS();
			pg_usleep(1000L);
			goto retry;
		}

		length = nextMXOffset - offset;
	}

	LWLockRelease(MultiXactOffsetControlLock);

	ptr = (MultiXactMember *) palloc(length * sizeof(MultiXactMember));
	*members = ptr;

	/* Now get the members themselves. */
	LWLockAcquire(MultiXactMemberControlLock, LW_EXCLUSIVE);

	truelength = 0;
	prev_pageno = -1;
	for (i = 0; i < length; i++, offset++)
	{
		TransactionId *xactptr;
		uint32	   *flagsptr;
		int			flagsoff;
		int			bshift;
		int			memberoff;

		pageno = MXOffsetToMemberPage(offset);
		memberoff = MXOffsetToMemberOffset(offset);

		if (pageno != prev_pageno)
		{
			slotno = SimpleLruReadPage(MultiXactMemberCtl, pageno, true, multi);
			prev_pageno = pageno;
		}

		xactptr = (TransactionId *)
			(MultiXactMemberCtl->shared->page_buffer[slotno] + memberoff);

		if (!TransactionIdIsValid(*xactptr))
		{
			/* Corner case 3: we must be looking at unused slot zero */
			Assert(offset == 0);
			continue;
		}

		flagsoff = MXOffsetToFlagsOffset(offset);
		bshift = MXOffsetToFlagsBitShift(offset);
		flagsptr = (uint32 *) (MultiXactMemberCtl->shared->page_buffer[slotno] + flagsoff);

		ptr[truelength].xid = *xactptr;
		ptr[truelength].status = (*flagsptr >> bshift) & MXACT_MEMBER_XACT_BITMASK;
		truelength++;
	}

	LWLockRelease(MultiXactMemberControlLock);

	/*
	 * Copy the result into the local cache.
	 */
	mXactCachePut(multi, truelength, ptr);

	debug_elog3(DEBUG2, "GetMembers: no cache for %s",
				mxid_to_string(multi, truelength, ptr));
	return truelength;
}

/*
 * mxactMemberComparator
 *		qsort comparison function for MultiXactMember
 *
 * We can't use wraparound comparison for XIDs because that does not respect
 * the triangle inequality!  Any old sort order will do.
 */
static int
mxactMemberComparator(const void *arg1, const void *arg2)
{
	MultiXactMember member1 = *(const MultiXactMember *) arg1;
	MultiXactMember member2 = *(const MultiXactMember *) arg2;

	if (member1.xid > member2.xid)
		return 1;
	if (member1.xid < member2.xid)
		return -1;
	if (member1.status > member2.status)
		return 1;
	if (member1.status < member2.status)
		return -1;
	return 0;
}

/*
 * mXactCacheGetBySet
 *		returns a MultiXactId from the cache based on the set of
 *		TransactionIds that compose it, or InvalidMultiXactId if
 *		none matches.
 *
 * This is helpful, for example, if two transactions want to lock a huge
 * table.  By using the cache, the second will use the same MultiXactId
 * for the majority of tuples, thus keeping MultiXactId usage low (saving
 * both I/O and wraparound issues).
 *
 * NB: the passed members array will be sorted in-place.
 */
static MultiXactId
mXactCacheGetBySet(int nmembers, MultiXactMember *members)
{
	dlist_iter	iter;

	debug_elog3(DEBUG2, "CacheGet: looking for %s",
				mxid_to_string(InvalidMultiXactId, nmembers, members));

	/* sort the array so comparison is easy */
	qsort(members, nmembers, sizeof(MultiXactMember), mxactMemberComparator);

	dlist_foreach(iter, &MXactCache)
	{
		mXactCacheEnt *entry = dlist_container(mXactCacheEnt, node, iter.cur);

		if (entry->nmembers != nmembers)
			continue;

		/*
		 * We assume the cache entries are sorted, and that the unused bits in
		 * "status" are zeroed.
		 */
		if (memcmp(members, entry->members, nmembers * sizeof(MultiXactMember)) == 0)
		{
			debug_elog3(DEBUG2, "CacheGet: found %u", entry->multi);
			dlist_move_head(&MXactCache, iter.cur);
			return entry->multi;
		}
	}

	debug_elog2(DEBUG2, "CacheGet: not found :-(");
	return InvalidMultiXactId;
}

/*
 * mXactCacheGetById
 *		returns the composing MultiXactMember set from the cache for a
 *		given MultiXactId, if present.
 *
 * If successful, *xids is set to the address of a palloc'd copy of the
 * MultiXactMember set.  Return value is number of members, or -1 on failure.
 */
static int
mXactCacheGetById(MultiXactId multi, MultiXactMember **members)
{
	dlist_iter	iter;

	debug_elog3(DEBUG2, "CacheGet: looking for %u", multi);

	dlist_foreach(iter, &MXactCache)
	{
		mXactCacheEnt *entry = dlist_container(mXactCacheEnt, node, iter.cur);

		if (entry->multi == multi)
		{
			MultiXactMember *ptr;
			Size		size;

			size = sizeof(MultiXactMember) * entry->nmembers;
			ptr = (MultiXactMember *) palloc(size);
			*members = ptr;

			memcpy(ptr, entry->members, size);

			debug_elog3(DEBUG2, "CacheGet: found %s",
						mxid_to_string(multi,
									   entry->nmembers,
									   entry->members));

			/*
			 * Note we modify the list while not using a modifiable iterator.
			 * This is acceptable only because we exit the iteration
			 * immediately afterwards.
			 */
			dlist_move_head(&MXactCache, iter.cur);

			return entry->nmembers;
		}
	}

	debug_elog2(DEBUG2, "CacheGet: not found");
	return -1;
}

/*
 * mXactCachePut
 *		Add a new MultiXactId and its composing set into the local cache.
 */
static void
mXactCachePut(MultiXactId multi, int nmembers, MultiXactMember *members)
{
	mXactCacheEnt *entry;

	debug_elog3(DEBUG2, "CachePut: storing %s",
				mxid_to_string(multi, nmembers, members));

	if (MXactContext == NULL)
	{
		/* The cache only lives as long as the current transaction */
		debug_elog2(DEBUG2, "CachePut: initializing memory context");
		MXactContext = AllocSetContextCreate(TopTransactionContext,
											 "MultiXact Cache Context",
											 ALLOCSET_SMALL_MINSIZE,
											 ALLOCSET_SMALL_INITSIZE,
											 ALLOCSET_SMALL_MAXSIZE);
	}

	entry = (mXactCacheEnt *)
		MemoryContextAlloc(MXactContext,
						   offsetof(mXactCacheEnt, members) +
						   nmembers * sizeof(MultiXactMember));

	entry->multi = multi;
	entry->nmembers = nmembers;
	memcpy(entry->members, members, nmembers * sizeof(MultiXactMember));

	/* mXactCacheGetBySet assumes the entries are sorted, so sort them */
	qsort(entry->members, nmembers, sizeof(MultiXactMember), mxactMemberComparator);

	dlist_push_head(&MXactCache, &entry->node);
	if (MXactCacheMembers++ >= MAX_CACHE_ENTRIES)
	{
		dlist_node *node;
		mXactCacheEnt *entry;

		node = dlist_tail_node(&MXactCache);
		dlist_delete(node);
		MXactCacheMembers--;

		entry = dlist_container(mXactCacheEnt, node, node);
		debug_elog3(DEBUG2, "CachePut: pruning cached multi %u",
					entry->multi);

		pfree(entry);
	}
}

static char *
mxstatus_to_string(MultiXactStatus status)
{
	switch (status)
	{
		case MultiXactStatusForKeyShare:
			return "keysh";
		case MultiXactStatusForShare:
			return "sh";
		case MultiXactStatusForNoKeyUpdate:
			return "fornokeyupd";
		case MultiXactStatusForUpdate:
			return "forupd";
		case MultiXactStatusNoKeyUpdate:
			return "nokeyupd";
		case MultiXactStatusUpdate:
			return "upd";
		default:
			elog(ERROR, "unrecognized multixact status %d", status);
			return "";
	}
}

char *
mxid_to_string(MultiXactId multi, int nmembers, MultiXactMember *members)
{
	static char *str = NULL;
	StringInfoData buf;
	int			i;

	if (str != NULL)
		pfree(str);

	initStringInfo(&buf);

	appendStringInfo(&buf, "%u %d[%u (%s)", multi, nmembers, members[0].xid,
					 mxstatus_to_string(members[0].status));

	for (i = 1; i < nmembers; i++)
		appendStringInfo(&buf, ", %u (%s)", members[i].xid,
						 mxstatus_to_string(members[i].status));

	appendStringInfoChar(&buf, ']');
	str = MemoryContextStrdup(TopMemoryContext, buf.data);
	pfree(buf.data);
	return str;
}

/*
 * AtEOXact_MultiXact
 *		Handle transaction end for MultiXact
 *
 * This is called at top transaction commit or abort (we don't care which).
 */
void
AtEOXact_MultiXact(void)
{
	/*
	 * Reset our OldestMemberMXactId and OldestVisibleMXactId values, both of
	 * which should only be valid while within a transaction.
	 *
	 * We assume that storing a MultiXactId is atomic and so we need not take
	 * MultiXactGenLock to do this.
	 */
	OldestMemberMXactId[MyBackendId] = InvalidMultiXactId;
	OldestVisibleMXactId[MyBackendId] = InvalidMultiXactId;

	/*
	 * Discard the local MultiXactId cache.  Since MXactContext was created as
	 * a child of TopTransactionContext, we needn't delete it explicitly.
	 */
	MXactContext = NULL;
	dlist_init(&MXactCache);
	MXactCacheMembers = 0;
}

/*
 * AtPrepare_MultiXact
 *		Save multixact state at 2PC transaction prepare
 *
 * In this phase, we only store our OldestMemberMXactId value in the two-phase
 * state file.
 */
void
AtPrepare_MultiXact(void)
{
	MultiXactId myOldestMember = OldestMemberMXactId[MyBackendId];

	if (MultiXactIdIsValid(myOldestMember))
		RegisterTwoPhaseRecord(TWOPHASE_RM_MULTIXACT_ID, 0,
							   &myOldestMember, sizeof(MultiXactId));
}

/*
 * PostPrepare_MultiXact
 *		Clean up after successful PREPARE TRANSACTION
 */
void
PostPrepare_MultiXact(TransactionId xid)
{
	MultiXactId myOldestMember;

	/*
	 * Transfer our OldestMemberMXactId value to the slot reserved for the
	 * prepared transaction.
	 */
	myOldestMember = OldestMemberMXactId[MyBackendId];
	if (MultiXactIdIsValid(myOldestMember))
	{
		BackendId	dummyBackendId = TwoPhaseGetDummyBackendId(xid);

		/*
		 * Even though storing MultiXactId is atomic, acquire lock to make
		 * sure others see both changes, not just the reset of the slot of the
		 * current backend. Using a volatile pointer might suffice, but this
		 * isn't a hot spot.
		 */
		LWLockAcquire(MultiXactGenLock, LW_EXCLUSIVE);

		OldestMemberMXactId[dummyBackendId] = myOldestMember;
		OldestMemberMXactId[MyBackendId] = InvalidMultiXactId;

		LWLockRelease(MultiXactGenLock);
	}

	/*
	 * We don't need to transfer OldestVisibleMXactId value, because the
	 * transaction is not going to be looking at any more multixacts once it's
	 * prepared.
	 *
	 * We assume that storing a MultiXactId is atomic and so we need not take
	 * MultiXactGenLock to do this.
	 */
	OldestVisibleMXactId[MyBackendId] = InvalidMultiXactId;

	/*
	 * Discard the local MultiXactId cache like in AtEOX_MultiXact
	 */
	MXactContext = NULL;
	dlist_init(&MXactCache);
	MXactCacheMembers = 0;
}

/*
 * multixact_twophase_recover
 *		Recover the state of a prepared transaction at startup
 */
void
multixact_twophase_recover(TransactionId xid, uint16 info,
						   void *recdata, uint32 len)
{
	BackendId	dummyBackendId = TwoPhaseGetDummyBackendId(xid);
	MultiXactId oldestMember;

	/*
	 * Get the oldest member XID from the state file record, and set it in the
	 * OldestMemberMXactId slot reserved for this prepared transaction.
	 */
	Assert(len == sizeof(MultiXactId));
	oldestMember = *((MultiXactId *) recdata);

	OldestMemberMXactId[dummyBackendId] = oldestMember;
}

/*
 * multixact_twophase_postcommit
 *		Similar to AtEOX_MultiXact but for COMMIT PREPARED
 */
void
multixact_twophase_postcommit(TransactionId xid, uint16 info,
							  void *recdata, uint32 len)
{
	BackendId	dummyBackendId = TwoPhaseGetDummyBackendId(xid);

	Assert(len == sizeof(MultiXactId));

	OldestMemberMXactId[dummyBackendId] = InvalidMultiXactId;
}

/*
 * multixact_twophase_postabort
 *		This is actually just the same as the COMMIT case.
 */
void
multixact_twophase_postabort(TransactionId xid, uint16 info,
							 void *recdata, uint32 len)
{
	multixact_twophase_postcommit(xid, info, recdata, len);
}

/*
 * Initialization of shared memory for MultiXact.  We use two SLRU areas,
 * thus double memory.  Also, reserve space for the shared MultiXactState
 * struct and the per-backend MultiXactId arrays (two of those, too).
 */
Size
MultiXactShmemSize(void)
{
	Size		size;

	/* We need 2*MaxOldestSlot + 1 perBackendXactIds[] entries */
#define SHARED_MULTIXACT_STATE_SIZE \
	add_size(offsetof(MultiXactStateData, perBackendXactIds) + sizeof(MultiXactId), \
			 mul_size(sizeof(MultiXactId) * 2, MaxOldestSlot))

	size = SHARED_MULTIXACT_STATE_SIZE;
	size = add_size(size, SimpleLruShmemSize(NUM_MXACTOFFSET_BUFFERS, 0));
	size = add_size(size, SimpleLruShmemSize(NUM_MXACTMEMBER_BUFFERS, 0));

	return size;
}

void
MultiXactShmemInit(void)
{
	bool		found;

	debug_elog2(DEBUG2, "Shared Memory Init for MultiXact");

	MultiXactOffsetCtl->PagePrecedes = MultiXactOffsetPagePrecedes;
	MultiXactMemberCtl->PagePrecedes = MultiXactMemberPagePrecedes;

	SimpleLruInit(MultiXactOffsetCtl,
				  "MultiXactOffset Ctl", NUM_MXACTOFFSET_BUFFERS, 0,
				  MultiXactOffsetControlLock, "pg_multixact/offsets");
	SimpleLruInit(MultiXactMemberCtl,
				  "MultiXactMember Ctl", NUM_MXACTMEMBER_BUFFERS, 0,
				  MultiXactMemberControlLock, "pg_multixact/members");

	/* Initialize our shared state struct */
	MultiXactState = ShmemInitStruct("Shared MultiXact State",
									 SHARED_MULTIXACT_STATE_SIZE,
									 &found);
	if (!IsUnderPostmaster)
	{
		Assert(!found);

		/* Make sure we zero out the per-backend state */
		MemSet(MultiXactState, 0, SHARED_MULTIXACT_STATE_SIZE);
	}
	else
		Assert(found);

	/*
	 * Set up array pointers.  Note that perBackendXactIds[0] is wasted space
	 * since we only use indexes 1..MaxOldestSlot in each array.
	 */
	OldestMemberMXactId = MultiXactState->perBackendXactIds;
	OldestVisibleMXactId = OldestMemberMXactId + MaxOldestSlot;
}

/*
 * This func must be called ONCE on system install.  It creates the initial
 * MultiXact segments.  (The MultiXacts directories are assumed to have been
 * created by initdb, and MultiXactShmemInit must have been called already.)
 */
void
BootStrapMultiXact(void)
{
	int			slotno;

	LWLockAcquire(MultiXactOffsetControlLock, LW_EXCLUSIVE);

	/* Create and zero the first page of the offsets log */
	slotno = ZeroMultiXactOffsetPage(0, false);

	/* Make sure it's written out */
	SimpleLruWritePage(MultiXactOffsetCtl, slotno);
	Assert(!MultiXactOffsetCtl->shared->page_dirty[slotno]);

	LWLockRelease(MultiXactOffsetControlLock);

	LWLockAcquire(MultiXactMemberControlLock, LW_EXCLUSIVE);

	/* Create and zero the first page of the members log */
	slotno = ZeroMultiXactMemberPage(0, false);

	/* Make sure it's written out */
	SimpleLruWritePage(MultiXactMemberCtl, slotno);
	Assert(!MultiXactMemberCtl->shared->page_dirty[slotno]);

	LWLockRelease(MultiXactMemberControlLock);
}

/*
 * Initialize (or reinitialize) a page of MultiXactOffset to zeroes.
 * If writeXlog is TRUE, also emit an XLOG record saying we did this.
 *
 * The page is not actually written, just set up in shared memory.
 * The slot number of the new page is returned.
 *
 * Control lock must be held at entry, and will be held at exit.
 */
static int
ZeroMultiXactOffsetPage(int pageno, bool writeXlog)
{
	int			slotno;

	slotno = SimpleLruZeroPage(MultiXactOffsetCtl, pageno);

	if (writeXlog)
		WriteMZeroPageXlogRec(pageno, XLOG_MULTIXACT_ZERO_OFF_PAGE);

	return slotno;
}

/*
 * Ditto, for MultiXactMember
 */
static int
ZeroMultiXactMemberPage(int pageno, bool writeXlog)
{
	int			slotno;

	slotno = SimpleLruZeroPage(MultiXactMemberCtl, pageno);

	if (writeXlog)
		WriteMZeroPageXlogRec(pageno, XLOG_MULTIXACT_ZERO_MEM_PAGE);

	return slotno;
}

/*
 * MaybeExtendOffsetSlru
 *		Extend the offsets SLRU area, if necessary
 *
 * After a binary upgrade from <= 9.2, the pg_multixact/offset SLRU area might
 * contain files that are shorter than necessary; this would occur if the old
 * installation had used multixacts beyond the first page (files cannot be
 * copied, because the on-disk representation is different).  pg_upgrade would
 * update pg_control to set the next offset value to be at that position, so
 * that tuples marked as locked by such MultiXacts would be seen as visible
 * without having to consult multixact.  However, trying to create and use a
 * new MultiXactId would result in an error because the page on which the new
 * value would reside does not exist.  This routine is in charge of creating
 * such pages.
 */
static void
MaybeExtendOffsetSlru(void)
{
	int			pageno;

	pageno = MultiXactIdToOffsetPage(MultiXactState->nextMXact);

	LWLockAcquire(MultiXactOffsetControlLock, LW_EXCLUSIVE);

	if (!SimpleLruDoesPhysicalPageExist(MultiXactOffsetCtl, pageno))
	{
		int			slotno;

		/*
		 * Fortunately for us, SimpleLruWritePage is already prepared to deal
		 * with creating a new segment file even if the page we're writing is
		 * not the first in it, so this is enough.
		 */
		slotno = ZeroMultiXactOffsetPage(pageno, false);
		SimpleLruWritePage(MultiXactOffsetCtl, slotno);
	}

	LWLockRelease(MultiXactOffsetControlLock);
}

/*
 * This must be called ONCE during postmaster or standalone-backend startup.
 *
 * StartupXLOG has already established nextMXact/nextOffset by calling
 * MultiXactSetNextMXact and/or MultiXactAdvanceNextMXact, and the oldestMulti
 * info from pg_control and/or MultiXactAdvanceOldest, but we haven't yet
 * replayed WAL.
 */
void
StartupMultiXact(void)
{
	MultiXactId multi = MultiXactState->nextMXact;
	MultiXactOffset offset = MultiXactState->nextOffset;
	int			pageno;

	/*
	 * Initialize offset's idea of the latest page number.
	 */
	pageno = MultiXactIdToOffsetPage(multi);
	MultiXactOffsetCtl->shared->latest_page_number = pageno;

	/*
	 * Initialize member's idea of the latest page number.
	 */
	pageno = MXOffsetToMemberPage(offset);
	MultiXactMemberCtl->shared->latest_page_number = pageno;
}

/*
 * This must be called ONCE at the end of startup/recovery.
 */
void
TrimMultiXact(void)
{
<<<<<<< HEAD
	MultiXactId nextMXact;
	MultiXactOffset offset;
	MultiXactId oldestMXact;
	Oid			oldestMXactDB;
=======
	MultiXactId nextMXact = MultiXactState->nextMXact;
	MultiXactOffset offset = MultiXactState->nextOffset;
	MultiXactId	oldestMXact;
>>>>>>> 98343f06
	int			pageno;
	int			entryno;
	int			flagsoff;

	LWLockAcquire(MultiXactGenLock, LW_SHARED);
	nextMXact = MultiXactState->nextMXact;
	offset = MultiXactState->nextOffset;
	oldestMXact = MultiXactState->oldestMultiXactId;
	oldestMXactDB = MultiXactState->oldestMultiXactDB;
	LWLockRelease(MultiXactGenLock);

	/* Clean up offsets state */
	LWLockAcquire(MultiXactOffsetControlLock, LW_EXCLUSIVE);

	/*
	 * (Re-)Initialize our idea of the latest page number for offsets.
	 */
	pageno = MultiXactIdToOffsetPage(nextMXact);
	MultiXactOffsetCtl->shared->latest_page_number = pageno;

	/*
	 * Zero out the remainder of the current offsets page.  See notes in
	 * TrimCLOG() for motivation.
	 */
	entryno = MultiXactIdToOffsetEntry(nextMXact);
	if (entryno != 0)
	{
		int			slotno;
		MultiXactOffset *offptr;

		slotno = SimpleLruReadPage(MultiXactOffsetCtl, pageno, true, nextMXact);
		offptr = (MultiXactOffset *) MultiXactOffsetCtl->shared->page_buffer[slotno];
		offptr += entryno;

		MemSet(offptr, 0, BLCKSZ - (entryno * sizeof(MultiXactOffset)));

		MultiXactOffsetCtl->shared->page_dirty[slotno] = true;
	}

	LWLockRelease(MultiXactOffsetControlLock);

	/* And the same for members */
	LWLockAcquire(MultiXactMemberControlLock, LW_EXCLUSIVE);

	/*
	 * (Re-)Initialize our idea of the latest page number for members.
	 */
	pageno = MXOffsetToMemberPage(offset);
	MultiXactMemberCtl->shared->latest_page_number = pageno;

	/*
	 * Zero out the remainder of the current members page.  See notes in
	 * TrimCLOG() for motivation.
	 */
	flagsoff = MXOffsetToFlagsOffset(offset);
	if (flagsoff != 0)
	{
		int			slotno;
		TransactionId *xidptr;
		int			memberoff;

		memberoff = MXOffsetToMemberOffset(offset);
		slotno = SimpleLruReadPage(MultiXactMemberCtl, pageno, true, offset);
		xidptr = (TransactionId *)
			(MultiXactMemberCtl->shared->page_buffer[slotno] + memberoff);

		MemSet(xidptr, 0, BLCKSZ - memberoff);

		/*
		 * Note: we don't need to zero out the flag bits in the remaining
		 * members of the current group, because they are always reset before
		 * writing.
		 */

		MultiXactMemberCtl->shared->page_dirty[slotno] = true;
	}

	LWLockRelease(MultiXactMemberControlLock);

	/* signal that we're officially up */
	LWLockAcquire(MultiXactGenLock, LW_EXCLUSIVE);
	MultiXactState->finishedStartup = true;
	LWLockRelease(MultiXactGenLock);

	/* Now compute how far away the next members wraparound is. */
	SetMultiXactIdLimit(oldestMXact, oldestMXactDB);
}

/*
 * This must be called ONCE during postmaster or standalone-backend shutdown
 */
void
ShutdownMultiXact(void)
{
	/* Flush dirty MultiXact pages to disk */
	TRACE_POSTGRESQL_MULTIXACT_CHECKPOINT_START(false);
	SimpleLruFlush(MultiXactOffsetCtl, false);
	SimpleLruFlush(MultiXactMemberCtl, false);
	TRACE_POSTGRESQL_MULTIXACT_CHECKPOINT_DONE(false);
}

/*
 * Get the MultiXact data to save in a checkpoint record
 */
void
MultiXactGetCheckptMulti(bool is_shutdown,
						 MultiXactId *nextMulti,
						 MultiXactOffset *nextMultiOffset,
						 MultiXactId *oldestMulti,
						 Oid *oldestMultiDB)
{
	LWLockAcquire(MultiXactGenLock, LW_SHARED);
	*nextMulti = MultiXactState->nextMXact;
	*nextMultiOffset = MultiXactState->nextOffset;
	*oldestMulti = MultiXactState->oldestMultiXactId;
	*oldestMultiDB = MultiXactState->oldestMultiXactDB;
	LWLockRelease(MultiXactGenLock);

	debug_elog6(DEBUG2,
				"MultiXact: checkpoint is nextMulti %u, nextOffset %u, oldestMulti %u in DB %u",
				*nextMulti, *nextMultiOffset, *oldestMulti, *oldestMultiDB);
}

/*
 * Perform a checkpoint --- either during shutdown, or on-the-fly
 */
void
CheckPointMultiXact(void)
{
	TRACE_POSTGRESQL_MULTIXACT_CHECKPOINT_START(true);

	/* Flush dirty MultiXact pages to disk */
	SimpleLruFlush(MultiXactOffsetCtl, true);
	SimpleLruFlush(MultiXactMemberCtl, true);

	TRACE_POSTGRESQL_MULTIXACT_CHECKPOINT_DONE(true);
}

/*
 * Set the next-to-be-assigned MultiXactId and offset
 *
 * This is used when we can determine the correct next ID/offset exactly
 * from a checkpoint record.  Although this is only called during bootstrap
 * and XLog replay, we take the lock in case any hot-standby backends are
 * examining the values.
 */
void
MultiXactSetNextMXact(MultiXactId nextMulti,
					  MultiXactOffset nextMultiOffset)
{
	debug_elog4(DEBUG2, "MultiXact: setting next multi to %u offset %u",
				nextMulti, nextMultiOffset);
	LWLockAcquire(MultiXactGenLock, LW_EXCLUSIVE);
	MultiXactState->nextMXact = nextMulti;
	MultiXactState->nextOffset = nextMultiOffset;
	LWLockRelease(MultiXactGenLock);

	/*
	 * During a binary upgrade, make sure that the offsets SLRU is large
	 * enough to contain the next value that would be created.
	 *
	 * We need to do this pretty early during the first startup in binary
	 * upgrade mode: before StartupMultiXact() in fact, because this routine
	 * is called even before that by StartupXLOG().  And we can't do it
	 * earlier than at this point, because during that first call of this
	 * routine we determine the MultiXactState->nextMXact value that
	 * MaybeExtendOffsetSlru needs.
	 */
	if (IsBinaryUpgrade)
		MaybeExtendOffsetSlru();
}

/*
 * Determine the last safe MultiXactId to allocate given the currently oldest
 * datminmxid (ie, the oldest MultiXactId that might exist in any database
 * of our cluster), and the OID of the (or a) database with that value.
 */
void
SetMultiXactIdLimit(MultiXactId oldest_datminmxid, Oid oldest_datoid)
{
	MultiXactId multiVacLimit;
	MultiXactId multiWarnLimit;
	MultiXactId multiStopLimit;
	MultiXactId multiWrapLimit;
	MultiXactId curMulti;
	bool		needs_offset_vacuum;

	Assert(MultiXactIdIsValid(oldest_datminmxid));

	/*
	 * We pretend that a wrap will happen halfway through the multixact ID
	 * space, but that's not really true, because multixacts wrap differently
	 * from transaction IDs.  Note that, separately from any concern about
	 * multixact IDs wrapping, we must ensure that multixact members do not
	 * wrap.  Limits for that are set in DetermineSafeOldestOffset, not here.
	 */
	multiWrapLimit = oldest_datminmxid + (MaxMultiXactId >> 1);
	if (multiWrapLimit < FirstMultiXactId)
		multiWrapLimit += FirstMultiXactId;

	/*
	 * We'll refuse to continue assigning MultiXactIds once we get within 100
	 * multi of data loss.
	 *
	 * Note: This differs from the magic number used in
	 * SetTransactionIdLimit() since vacuum itself will never generate new
	 * multis.  XXX actually it does, if it needs to freeze old multis.
	 */
	multiStopLimit = multiWrapLimit - 100;
	if (multiStopLimit < FirstMultiXactId)
		multiStopLimit -= FirstMultiXactId;

	/*
	 * We'll start complaining loudly when we get within 10M multis of the
	 * stop point.   This is kind of arbitrary, but if you let your gas gauge
	 * get down to 1% of full, would you be looking for the next gas station?
	 * We need to be fairly liberal about this number because there are lots
	 * of scenarios where most transactions are done by automatic clients that
	 * won't pay attention to warnings. (No, we're not gonna make this
	 * configurable.  If you know enough to configure it, you know enough to
	 * not get in this kind of trouble in the first place.)
	 */
	multiWarnLimit = multiStopLimit - 10000000;
	if (multiWarnLimit < FirstMultiXactId)
		multiWarnLimit -= FirstMultiXactId;

	/*
	 * We'll start trying to force autovacuums when oldest_datminmxid gets to
	 * be more than autovacuum_multixact_freeze_max_age mxids old.
	 *
	 * Note: autovacuum_multixact_freeze_max_age is a PGC_POSTMASTER parameter
	 * so that we don't have to worry about dealing with on-the-fly changes in
	 * its value.  See SetTransactionIdLimit.
	 */
	multiVacLimit = oldest_datminmxid + autovacuum_multixact_freeze_max_age;
	if (multiVacLimit < FirstMultiXactId)
		multiVacLimit += FirstMultiXactId;

	/* Grab lock for just long enough to set the new limit values */
	LWLockAcquire(MultiXactGenLock, LW_EXCLUSIVE);
	MultiXactState->oldestMultiXactId = oldest_datminmxid;
	MultiXactState->oldestMultiXactDB = oldest_datoid;
	MultiXactState->multiVacLimit = multiVacLimit;
	MultiXactState->multiWarnLimit = multiWarnLimit;
	MultiXactState->multiStopLimit = multiStopLimit;
	MultiXactState->multiWrapLimit = multiWrapLimit;
	curMulti = MultiXactState->nextMXact;
	LWLockRelease(MultiXactGenLock);

	/* Log the info */
	ereport(DEBUG1,
	 (errmsg("MultiXactId wrap limit is %u, limited by database with OID %u",
			 multiWrapLimit, oldest_datoid)));

	/*
	 * Computing the actual limits is only possible once the data directory is
	 * in a consistent state. There's no need to compute the limits while
	 * still replaying WAL - no decisions about new multis are made even
	 * though multixact creations might be replayed. So we'll only do further
	 * checks after TrimMultiXact() has been called.
	 */
	if (!MultiXactState->finishedStartup)
		return;

	Assert(!InRecovery);

	/* Set limits for offset vacuum. */
	needs_offset_vacuum = SetOffsetVacuumLimit();

	/*
	 * If past the autovacuum force point, immediately signal an autovac
	 * request.  The reason for this is that autovac only processes one
	 * database per invocation.  Once it's finished cleaning up the oldest
	 * database, it'll call here, and we'll signal the postmaster to start
	 * another iteration immediately if there are still any old databases.
	 */
	if ((MultiXactIdPrecedes(multiVacLimit, curMulti) ||
		 needs_offset_vacuum) && IsUnderPostmaster)
		SendPostmasterSignal(PMSIGNAL_START_AUTOVAC_LAUNCHER);

	/* Give an immediate warning if past the wrap warn point */
	if (MultiXactIdPrecedes(multiWarnLimit, curMulti))
	{
		char	   *oldest_datname;

		/*
		 * We can be called when not inside a transaction, for example during
		 * StartupXLOG().  In such a case we cannot do database access, so we
		 * must just report the oldest DB's OID.
		 *
		 * Note: it's also possible that get_database_name fails and returns
		 * NULL, for example because the database just got dropped.  We'll
		 * still warn, even though the warning might now be unnecessary.
		 */
		if (IsTransactionState())
			oldest_datname = get_database_name(oldest_datoid);
		else
			oldest_datname = NULL;

		if (oldest_datname)
			ereport(WARNING,
					(errmsg_plural("database \"%s\" must be vacuumed before %u more MultiXactId is used",
								   "database \"%s\" must be vacuumed before %u more MultiXactIds are used",
								   multiWrapLimit - curMulti,
								   oldest_datname,
								   multiWrapLimit - curMulti),
					 errhint("To avoid a database shutdown, execute a database-wide VACUUM in that database.\n"
							 "You might also need to commit or roll back old prepared transactions.")));
		else
			ereport(WARNING,
					(errmsg_plural("database with OID %u must be vacuumed before %u more MultiXactId is used",
								   "database with OID %u must be vacuumed before %u more MultiXactIds are used",
								   multiWrapLimit - curMulti,
								   oldest_datoid,
								   multiWrapLimit - curMulti),
					 errhint("To avoid a database shutdown, execute a database-wide VACUUM in that database.\n"
							 "You might also need to commit or roll back old prepared transactions.")));
	}
}

/*
 * Ensure the next-to-be-assigned MultiXactId is at least minMulti,
 * and similarly nextOffset is at least minMultiOffset.
 *
 * This is used when we can determine minimum safe values from an XLog
 * record (either an on-line checkpoint or an mxact creation log entry).
 * Although this is only called during XLog replay, we take the lock in case
 * any hot-standby backends are examining the values.
 */
void
MultiXactAdvanceNextMXact(MultiXactId minMulti,
						  MultiXactOffset minMultiOffset)
{
	LWLockAcquire(MultiXactGenLock, LW_EXCLUSIVE);
	if (MultiXactIdPrecedes(MultiXactState->nextMXact, minMulti))
	{
		debug_elog3(DEBUG2, "MultiXact: setting next multi to %u", minMulti);
		MultiXactState->nextMXact = minMulti;
	}
	if (MultiXactOffsetPrecedes(MultiXactState->nextOffset, minMultiOffset))
	{
		debug_elog3(DEBUG2, "MultiXact: setting next offset to %u",
					minMultiOffset);
		MultiXactState->nextOffset = minMultiOffset;
	}
	LWLockRelease(MultiXactGenLock);
}

/*
 * Update our oldestMultiXactId value, but only if it's more recent than what
 * we had.
 *
 * This may only be called during WAL replay.
 */
void
MultiXactAdvanceOldest(MultiXactId oldestMulti, Oid oldestMultiDB)
{
	Assert(InRecovery);

	if (MultiXactIdPrecedes(MultiXactState->oldestMultiXactId, oldestMulti))
	{
		/*
		 * If there has been a truncation on the master, detected by seeing a
		 * moving oldestMulti, without a corresponding truncation record, we
		 * know that the primary is still running an older version of postgres
		 * that doesn't yet log multixact truncations. So perform the
		 * truncation ourselves.
		 */
		if (!MultiXactState->sawTruncationInCkptCycle)
		{
			ereport(LOG,
					(errmsg("performing legacy multixact truncation"),
					 errdetail("Legacy truncations are sometimes performed when replaying WAL from an older primary."),
					 errhint("Upgrade the primary, it is susceptible to data corruption.")));
			TruncateMultiXact(oldestMulti, oldestMultiDB, true);
		}

		SetMultiXactIdLimit(oldestMulti, oldestMultiDB);
	}

	/* only looked at in the startup process, no lock necessary */
	MultiXactState->sawTruncationInCkptCycle = false;
}

/*
 * Make sure that MultiXactOffset has room for a newly-allocated MultiXactId.
 *
 * NB: this is called while holding MultiXactGenLock.  We want it to be very
 * fast most of the time; even when it's not so fast, no actual I/O need
 * happen unless we're forced to write out a dirty log or xlog page to make
 * room in shared memory.
 */
static void
ExtendMultiXactOffset(MultiXactId multi)
{
	int			pageno;

	/*
	 * No work except at first MultiXactId of a page.  But beware: just after
	 * wraparound, the first MultiXactId of page zero is FirstMultiXactId.
	 */
	if (MultiXactIdToOffsetEntry(multi) != 0 &&
		multi != FirstMultiXactId)
		return;

	pageno = MultiXactIdToOffsetPage(multi);

	LWLockAcquire(MultiXactOffsetControlLock, LW_EXCLUSIVE);

	/* Zero the page and make an XLOG entry about it */
	ZeroMultiXactOffsetPage(pageno, true);

	LWLockRelease(MultiXactOffsetControlLock);
}

/*
 * Make sure that MultiXactMember has room for the members of a newly-
 * allocated MultiXactId.
 *
 * Like the above routine, this is called while holding MultiXactGenLock;
 * same comments apply.
 */
static void
ExtendMultiXactMember(MultiXactOffset offset, int nmembers)
{
	/*
	 * It's possible that the members span more than one page of the members
	 * file, so we loop to ensure we consider each page.  The coding is not
	 * optimal if the members span several pages, but that seems unusual
	 * enough to not worry much about.
	 */
	while (nmembers > 0)
	{
		int			flagsoff;
		int			flagsbit;
		uint32		difference;

		/*
		 * Only zero when at first entry of a page.
		 */
		flagsoff = MXOffsetToFlagsOffset(offset);
		flagsbit = MXOffsetToFlagsBitShift(offset);
		if (flagsoff == 0 && flagsbit == 0)
		{
			int			pageno;

			pageno = MXOffsetToMemberPage(offset);

			LWLockAcquire(MultiXactMemberControlLock, LW_EXCLUSIVE);

			/* Zero the page and make an XLOG entry about it */
			ZeroMultiXactMemberPage(pageno, true);

			LWLockRelease(MultiXactMemberControlLock);
		}

		/*
		 * Compute the number of items till end of current page.  Careful: if
		 * addition of unsigned ints wraps around, we're at the last page of
		 * the last segment; since that page holds a different number of items
		 * than other pages, we need to do it differently.
		 */
		if (offset + MAX_MEMBERS_IN_LAST_MEMBERS_PAGE < offset)
		{
			/*
			 * This is the last page of the last segment; we can compute the
			 * number of items left to allocate in it without modulo
			 * arithmetic.
			 */
			difference = MaxMultiXactOffset - offset + 1;
		}
		else
			difference = MULTIXACT_MEMBERS_PER_PAGE - offset % MULTIXACT_MEMBERS_PER_PAGE;

		/*
		 * Advance to next page, taking care to properly handle the wraparound
		 * case.  OK if nmembers goes negative.
		 */
		nmembers -= difference;
		offset += difference;
	}
}

/*
 * GetOldestMultiXactId
 *
 * Return the oldest MultiXactId that's still possibly still seen as live by
 * any running transaction.  Older ones might still exist on disk, but they no
 * longer have any running member transaction.
 *
 * It's not safe to truncate MultiXact SLRU segments on the value returned by
 * this function; however, it can be used by a full-table vacuum to set the
 * point at which it will be possible to truncate SLRU for that table.
 */
MultiXactId
GetOldestMultiXactId(void)
{
	MultiXactId oldestMXact;
	MultiXactId nextMXact;
	int			i;

	/*
	 * This is the oldest valid value among all the OldestMemberMXactId[] and
	 * OldestVisibleMXactId[] entries, or nextMXact if none are valid.
	 */
	LWLockAcquire(MultiXactGenLock, LW_SHARED);

	/*
	 * We have to beware of the possibility that nextMXact is in the
	 * wrapped-around state.  We don't fix the counter itself here, but we
	 * must be sure to use a valid value in our calculation.
	 */
	nextMXact = MultiXactState->nextMXact;
	if (nextMXact < FirstMultiXactId)
		nextMXact = FirstMultiXactId;

	oldestMXact = nextMXact;
	for (i = 1; i <= MaxOldestSlot; i++)
	{
		MultiXactId thisoldest;

		thisoldest = OldestMemberMXactId[i];
		if (MultiXactIdIsValid(thisoldest) &&
			MultiXactIdPrecedes(thisoldest, oldestMXact))
			oldestMXact = thisoldest;
		thisoldest = OldestVisibleMXactId[i];
		if (MultiXactIdIsValid(thisoldest) &&
			MultiXactIdPrecedes(thisoldest, oldestMXact))
			oldestMXact = thisoldest;
	}

	LWLockRelease(MultiXactGenLock);

	return oldestMXact;
}

/*
 * Determine how aggressively we need to vacuum in order to prevent member
 * wraparound.
 *
 * To do so determine what's the oldest member offset and install the limit
 * info in MultiXactState, where it can be used to prevent overrun of old data
 * in the members SLRU area.
 *
 * The return value is true if emergency autovacuum is required and false
 * otherwise.
 */
static bool
SetOffsetVacuumLimit(void)
{
	MultiXactId	oldestMultiXactId;
	MultiXactId nextMXact;
	MultiXactOffset oldestOffset = 0;		/* placate compiler */
	MultiXactOffset nextOffset;
	bool		oldestOffsetKnown = false;
	MultiXactOffset prevOldestOffset;
	bool		prevOldestOffsetKnown;
	MultiXactOffset offsetStopLimit = 0;

	/*
	 * NB: Have to prevent concurrent truncation, we might otherwise try to
	 * lookup a oldestMulti that's concurrently getting truncated away.
	 */
	LWLockAcquire(MultiXactTruncationLock, LW_SHARED);

	/* Read relevant fields from shared memory. */
	LWLockAcquire(MultiXactGenLock, LW_SHARED);
	oldestMultiXactId = MultiXactState->oldestMultiXactId;
	nextMXact = MultiXactState->nextMXact;
	nextOffset = MultiXactState->nextOffset;
	prevOldestOffset = MultiXactState->oldestOffset;
	prevOldestOffsetKnown = MultiXactState->oldestOffsetKnown;
	Assert(MultiXactState->finishedStartup);
	LWLockRelease(MultiXactGenLock);

	/*
	 * Determine the offset of the oldest multixact.  Normally, we can read
	 * the offset from the multixact itself, but there's an important special
	 * case: if there are no multixacts in existence at all, oldestMXact
	 * obviously can't point to one.  It will instead point to the multixact
	 * ID that will be assigned the next time one is needed.
	 */
	if (oldestMultiXactId == nextMXact)
	{
		/*
		 * When the next multixact gets created, it will be stored at the
		 * next offset.
		 */
		oldestOffset = nextOffset;
		oldestOffsetKnown = true;
	}
	else
	{
		/*
		 * Figure out where the oldest existing multixact's offsets are stored.
		 * Due to bugs in early release of PostgreSQL 9.3.X and 9.4.X, the
		 * supposedly-earliest multixact might not really exist.  We are
		 * careful not to fail in that case.
		 */
		oldestOffsetKnown =
			find_multixact_start(oldestMultiXactId, &oldestOffset);

		if (oldestOffsetKnown)
			ereport(DEBUG1,
					(errmsg("oldest MultiXactId member is at offset %u",
					oldestOffset)));
		else
			ereport(LOG,
					(errmsg("MultiXact member wraparound protections are disabled because oldest checkpointed MultiXact %u does not exist on disk",
							oldestMultiXactId)));
	}

	LWLockRelease(MultiXactTruncationLock);

	/*
	 * If we can, compute limits (and install them MultiXactState) to prevent
	 * overrun of old data in the members SLRU area. We can only do so if the
	 * oldest offset is known though.
	 */
	if (oldestOffsetKnown)
	{
		/* move back to start of the corresponding segment */
		offsetStopLimit = oldestOffset - (oldestOffset %
					  (MULTIXACT_MEMBERS_PER_PAGE * SLRU_PAGES_PER_SEGMENT));

		/* always leave one segment before the wraparound point */
		offsetStopLimit -= (MULTIXACT_MEMBERS_PER_PAGE * SLRU_PAGES_PER_SEGMENT);

		if (!prevOldestOffsetKnown && IsUnderPostmaster)
			ereport(LOG,
					(errmsg("MultiXact member wraparound protections are now enabled")));
		ereport(DEBUG1,
		(errmsg("MultiXact member stop limit is now %u based on MultiXact %u",
				offsetStopLimit, oldestMultiXactId)));
	}
	else if (prevOldestOffsetKnown)
	{
		/*
		 * If we failed to get the oldest offset this time, but we have a
		 * value from a previous pass through this function, use the old value
		 * rather than automatically forcing it.
		 */
		oldestOffset = prevOldestOffset;
		oldestOffsetKnown = true;
	}

	/* Install the computed values */
	LWLockAcquire(MultiXactGenLock, LW_EXCLUSIVE);
	MultiXactState->oldestOffset = oldestOffset;
	MultiXactState->oldestOffsetKnown = oldestOffsetKnown;
	MultiXactState->offsetStopLimit = offsetStopLimit;
	LWLockRelease(MultiXactGenLock);

	/*
	 * Do we need an emergency autovacuum?  If we're not sure, assume yes.
	 */
	return !oldestOffsetKnown ||
		(nextOffset - oldestOffset > MULTIXACT_MEMBER_SAFE_THRESHOLD);
}

/*
 * Return whether adding "distance" to "start" would move past "boundary".
 *
 * We use this to determine whether the addition is "wrapping around" the
 * boundary point, hence the name.  The reason we don't want to use the regular
 * 2^31-modulo arithmetic here is that we want to be able to use the whole of
 * the 2^32-1 space here, allowing for more multixacts that would fit
 * otherwise.
 */
static bool
MultiXactOffsetWouldWrap(MultiXactOffset boundary, MultiXactOffset start,
						 uint32 distance)
{
	MultiXactOffset finish;

	/*
	 * Note that offset number 0 is not used (see GetMultiXactIdMembers), so
	 * if the addition wraps around the UINT_MAX boundary, skip that value.
	 */
	finish = start + distance;
	if (finish < start)
		finish++;

	/*-----------------------------------------------------------------------
	 * When the boundary is numerically greater than the starting point, any
	 * value numerically between the two is not wrapped:
	 *
	 *	<----S----B---->
	 *	[---)			 = F wrapped past B (and UINT_MAX)
	 *		 [---)		 = F not wrapped
	 *			  [----] = F wrapped past B
	 *
	 * When the boundary is numerically less than the starting point (i.e. the
	 * UINT_MAX wraparound occurs somewhere in between) then all values in
	 * between are wrapped:
	 *
	 *	<----B----S---->
	 *	[---)			 = F not wrapped past B (but wrapped past UINT_MAX)
	 *		 [---)		 = F wrapped past B (and UINT_MAX)
	 *			  [----] = F not wrapped
	 *-----------------------------------------------------------------------
	 */
	if (start < boundary)
		return finish >= boundary || finish < start;
	else
		return finish >= boundary && finish < start;
}

/*
 * Find the starting offset of the given MultiXactId.
 *
 * Returns false if the file containing the multi does not exist on disk.
 * Otherwise, returns true and sets *result to the starting member offset.
 *
 * This function does not prevent concurrent truncation, so if that's
 * required, the caller has to protect against that.
 */
static bool
find_multixact_start(MultiXactId multi, MultiXactOffset *result)
{
	MultiXactOffset offset;
	int			pageno;
	int			entryno;
	int			slotno;
	MultiXactOffset *offptr;

	/* XXX: Remove || AmStartupProcess() after WAL page magic bump */
	Assert(MultiXactState->finishedStartup || AmStartupProcess());

	pageno = MultiXactIdToOffsetPage(multi);
	entryno = MultiXactIdToOffsetEntry(multi);

	/*
	 * Flush out dirty data, so PhysicalPageExists can work correctly.
	 * SimpleLruFlush() is a pretty big hammer for that.  Alternatively we
	 * could add a in-memory version of page exists, but find_multixact_start
	 * is called infrequently, and it doesn't seem bad to flush buffers to
	 * disk before truncation.
	 */
	SimpleLruFlush(MultiXactOffsetCtl, true);
	SimpleLruFlush(MultiXactMemberCtl, true);

	if (!SimpleLruDoesPhysicalPageExist(MultiXactOffsetCtl, pageno))
		return false;

	/* lock is acquired by SimpleLruReadPage_ReadOnly */
	slotno = SimpleLruReadPage_ReadOnly(MultiXactOffsetCtl, pageno, multi);
	offptr = (MultiXactOffset *) MultiXactOffsetCtl->shared->page_buffer[slotno];
	offptr += entryno;
	offset = *offptr;
	LWLockRelease(MultiXactOffsetControlLock);

	*result = offset;
	return true;
}

/*
 * Determine how many multixacts, and how many multixact members, currently
 * exist.  Return false if unable to determine.
 */
static bool
ReadMultiXactCounts(uint32 *multixacts, MultiXactOffset *members)
{
	MultiXactOffset nextOffset;
	MultiXactOffset oldestOffset;
	MultiXactId oldestMultiXactId;
	MultiXactId nextMultiXactId;
	bool		oldestOffsetKnown;

	LWLockAcquire(MultiXactGenLock, LW_SHARED);
	nextOffset = MultiXactState->nextOffset;
	oldestMultiXactId = MultiXactState->oldestMultiXactId;
	nextMultiXactId = MultiXactState->nextMXact;
	oldestOffset = MultiXactState->oldestOffset;
	oldestOffsetKnown = MultiXactState->oldestOffsetKnown;
	LWLockRelease(MultiXactGenLock);

	if (!oldestOffsetKnown)
		return false;

	*members = nextOffset - oldestOffset;
	*multixacts = nextMultiXactId - oldestMultiXactId;
	return true;
}

/*
 * Multixact members can be removed once the multixacts that refer to them
 * are older than every datminxmid.  autovacuum_multixact_freeze_max_age and
 * vacuum_multixact_freeze_table_age work together to make sure we never have
 * too many multixacts; we hope that, at least under normal circumstances,
 * this will also be sufficient to keep us from using too many offsets.
 * However, if the average multixact has many members, we might exhaust the
 * members space while still using few enough members that these limits fail
 * to trigger full table scans for relminmxid advancement.  At that point,
 * we'd have no choice but to start failing multixact-creating operations
 * with an error.
 *
 * To prevent that, if more than a threshold portion of the members space is
 * used, we effectively reduce autovacuum_multixact_freeze_max_age and
 * to a value just less than the number of multixacts in use.  We hope that
 * this will quickly trigger autovacuuming on the table or tables with the
 * oldest relminmxid, thus allowing datminmxid values to advance and removing
 * some members.
 *
 * As the fraction of the member space currently in use grows, we become
 * more aggressive in clamping this value.  That not only causes autovacuum
 * to ramp up, but also makes any manual vacuums the user issues more
 * aggressive.  This happens because vacuum_set_xid_limits() clamps the
 * freeze table and and the minimum freeze age based on the effective
 * autovacuum_multixact_freeze_max_age this function returns.  In the worst
 * case, we'll claim the freeze_max_age to zero, and every vacuum of any
 * table will try to freeze every multixact.
 *
 * It's possible that these thresholds should be user-tunable, but for now
 * we keep it simple.
 */
int
MultiXactMemberFreezeThreshold(void)
{
	MultiXactOffset members;
	uint32		multixacts;
	uint32		victim_multixacts;
	double		fraction;

	/* If we can't determine member space utilization, assume the worst. */
	if (!ReadMultiXactCounts(&multixacts, &members))
		return 0;

	/* If member space utilization is low, no special action is required. */
	if (members <= MULTIXACT_MEMBER_SAFE_THRESHOLD)
		return autovacuum_multixact_freeze_max_age;

	/*
	 * Compute a target for relminmxid advancement.  The number of multixacts
	 * we try to eliminate from the system is based on how far we are past
	 * MULTIXACT_MEMBER_SAFE_THRESHOLD.
	 */
	fraction = (double) (members - MULTIXACT_MEMBER_SAFE_THRESHOLD) /
		(MULTIXACT_MEMBER_DANGER_THRESHOLD - MULTIXACT_MEMBER_SAFE_THRESHOLD);
	victim_multixacts = multixacts * fraction;

	/* fraction could be > 1.0, but lowest possible freeze age is zero */
	if (victim_multixacts > multixacts)
		return 0;
	return multixacts - victim_multixacts;
}


/*
 * Delete members segments [oldest, newOldest)
 *
 * The members SLRU can, in contrast to the offsets one, be filled to almost
 * the full range at once. This means SimpleLruTruncate() can't trivially be
 * used - instead the to-be-deleted range is computed using the offsets
 * SLRU. C.f. TruncateMultiXact().
 */
static void
PerformMembersTruncation(MultiXactOffset oldestOffset, MultiXactOffset newOldestOffset)
{
	const int	maxsegment = MXOffsetToMemberSegment(MaxMultiXactOffset);
	int			startsegment = MXOffsetToMemberSegment(oldestOffset);
	int			endsegment = MXOffsetToMemberSegment(newOldestOffset);
	int			segment = startsegment;

	/*
	 * Delete all the segments but the last one. The last segment can still
	 * contain, possibly partially, valid data.
	 */
	while (segment != endsegment)
	{
		elog(DEBUG2, "truncating multixact members segment %x", segment);
		SlruDeleteSegment(MultiXactMemberCtl, segment);

		/* move to next segment, handling wraparound correctly */
		if (segment == maxsegment)
			segment = 0;
		else
			segment += 1;
	}
}

/*
 * Delete offsets segments [oldest, newOldest)
 */
static void
PerformOffsetsTruncation(MultiXactId oldestMulti, MultiXactId newOldestMulti)
{
	/*
	 * We step back one multixact to avoid passing a cutoff page that hasn't
	 * been created yet in the rare case that oldestMulti would be the first
	 * item on a page and oldestMulti == nextMulti.  In that case, if we
	 * didn't subtract one, we'd trigger SimpleLruTruncate's wraparound
	 * detection.
	 */
	SimpleLruTruncate(MultiXactOffsetCtl,
			   MultiXactIdToOffsetPage(PreviousMultiXactId(newOldestMulti)));
}

/*
 * Remove all MultiXactOffset and MultiXactMember segments before the oldest
 * ones still of interest.
 *
 * On a primary this is called as part of vacuum (via
 * vac_truncate_clog()). During recovery truncation is normally done by
 * replaying truncation WAL records instead of this routine; the exception is
 * when replaying records from an older primary that doesn't yet generate
 * truncation WAL records. In that case truncation is triggered by
 * MultiXactAdvanceOldest().
 *
 * newOldestMulti is the oldest currently required multixact, newOldestMultiDB
 * is one of the databases preventing newOldestMulti from increasing.
 */
void
TruncateMultiXact(MultiXactId newOldestMulti, Oid newOldestMultiDB, bool in_recovery)
{
	MultiXactId oldestMulti;
	MultiXactId nextMulti;
<<<<<<< HEAD
	MultiXactOffset newOldestOffset;
=======
>>>>>>> 98343f06
	MultiXactOffset oldestOffset;
	MultiXactOffset	nextOffset;

	/*
	 * Need to allow being called in recovery for backwards compatibility,
	 * when an updated standby replays WAL generated by a non-updated primary.
	 */
	Assert(in_recovery || !RecoveryInProgress());
	Assert(!in_recovery || AmStartupProcess());
	Assert(in_recovery || MultiXactState->finishedStartup);

	/*
	 * We can only allow one truncation to happen at once. Otherwise parts of
	 * members might vanish while we're doing lookups or similar. There's no
	 * need to have an interlock with creating new multis or such, since those
	 * are constrained by the limits (which only grow, never shrink).
	 */
	LWLockAcquire(MultiXactTruncationLock, LW_EXCLUSIVE);

	LWLockAcquire(MultiXactGenLock, LW_SHARED);
<<<<<<< HEAD
=======
	oldestMulti = MultiXactState->lastCheckpointedOldest;
>>>>>>> 98343f06
	nextMulti = MultiXactState->nextMXact;
	nextOffset = MultiXactState->nextOffset;
	oldestMulti = MultiXactState->oldestMultiXactId;
	LWLockRelease(MultiXactGenLock);
	Assert(MultiXactIdIsValid(oldestMulti));
<<<<<<< HEAD

	/*
	 * Make sure to only attempt truncation if there's values to truncate
	 * away. In normal processing values shouldn't go backwards, but there's
	 * some corner cases (due to bugs) where that's possible.
	 */
	if (MultiXactIdPrecedesOrEquals(newOldestMulti, oldestMulti))
	{
		LWLockRelease(MultiXactTruncationLock);
		return;
	}
=======
>>>>>>> 98343f06

	/*
	 * First, compute the safe truncation point for MultiXactMember. This is
	 * the starting offset of the oldest multixact.
	 *
	 * Due to bugs in early releases of PostgreSQL 9.3.X and 9.4.X,
	 * oldestMulti might point to a multixact that does not exist.  Call
	 * DetermineSafeOldestOffset() to emit the message about disabled member
	 * wraparound protection.  Autovacuum will eventually advance oldestMulti
	 * to a value that does exist.
	 */
	if (oldestMulti == nextMulti)
<<<<<<< HEAD
	{
		/* there are NO MultiXacts */
		oldestOffset = nextOffset;
	}
	else if (!find_multixact_start(oldestMulti, &oldestOffset))
	{
		LWLockRelease(MultiXactTruncationLock);
=======
		oldestOffset = nextOffset;		/* there are NO MultiXacts */
	else if (!find_multixact_start(oldestMulti, &oldestOffset))
	{
		DetermineSafeOldestOffset(oldestMulti);
>>>>>>> 98343f06
		return;
	}

	/*
	 * Secondly compute up to where to truncate. Lookup the corresponding
	 * member offset for newOldestMulti for that. Failure here is never
	 * expected. If this fails, newOldestMulti was bogus, or there's a hole in
	 * the sequence of segment files on disk.
	 */
	if (newOldestMulti == nextMulti)
	{
		/* there are NO MultiXacts */
		newOldestOffset = nextOffset;
	}
	else if (!find_multixact_start(newOldestMulti, &newOldestOffset))
	{
		ereport(LOG,
				(errmsg("cannot truncate up to MultiXact %u because it does not exist on disk, skipping truncation",
						newOldestMulti)));
		LWLockRelease(MultiXactTruncationLock);
		return;
	}

	elog(DEBUG1, "performing multixact truncation: "
		 "offsets [%u, %u), offsets segments [%x, %x), "
		 "members [%u, %u), members segments [%x, %x)",
		 oldestMulti, newOldestMulti,
		 MultiXactIdToOffsetSegment(oldestMulti),
		 MultiXactIdToOffsetSegment(newOldestMulti),
		 oldestOffset, newOldestOffset,
		 MXOffsetToMemberSegment(oldestOffset),
		 MXOffsetToMemberSegment(newOldestOffset));

	/*
<<<<<<< HEAD
	 * Do truncation, and the WAL logging of the truncation, in a critical
	 * section. That way offsets/members cannot get out of sync anymore, i.e.
	 * once consistent the newOldestMulti will always exist in members, even
	 * if we crashed in the wrong moment.
	 */
	START_CRIT_SECTION();
=======
	 * Now we can truncate MultiXactOffset.  We step back one multixact to
	 * avoid passing a cutoff page that hasn't been created yet in the rare
	 * case that oldestMulti would be the first item on a page and oldestMulti
	 * == nextMulti.  In that case, if we didn't subtract one, we'd trigger
	 * SimpleLruTruncate's wraparound detection.
	 */
	SimpleLruTruncate(MultiXactOffsetCtl,
				  MultiXactIdToOffsetPage(PreviousMultiXactId(oldestMulti)));
>>>>>>> 98343f06

	/*
	 * Prevent checkpoints from being scheduled concurrently. This is critical
	 * because otherwise a truncation record might not be replayed after a
	 * crash/basebackup, even though the state of the data directory would
	 * require it.  It's not possible (startup process doesn't have a PGXACT
	 * entry), and not needed, to do this during recovery, when performing an
	 * old-style truncation, though. There the entire scheduling depends on
	 * the replayed WAL records which be the same after a possible crash.
	 */
	if (!in_recovery)
	{
		Assert(!MyPgXact->delayChkpt);
		MyPgXact->delayChkpt = true;
	}

	/* WAL log truncation */
	if (!in_recovery)
		WriteMTruncateXlogRec(newOldestMultiDB,
							  oldestMulti, newOldestMulti,
							  oldestOffset, newOldestOffset);

	/*
	 * Update in-memory limits before performing the truncation, while inside
	 * the critical section: Have to do it before truncation, to prevent
	 * concurrent lookups of those values. Has to be inside the critical
	 * section as otherwise a future call to this function would error out,
	 * while looking up the oldest member in offsets, if our caller crashes
	 * before updating the limits.
	 */
<<<<<<< HEAD
	LWLockAcquire(MultiXactGenLock, LW_EXCLUSIVE);
	MultiXactState->oldestMultiXactId = newOldestMulti;
	MultiXactState->oldestMultiXactDB = newOldestMultiDB;
	LWLockRelease(MultiXactGenLock);

	/* First truncate members */
	PerformMembersTruncation(oldestOffset, newOldestOffset);

	/* Then offsets */
	PerformOffsetsTruncation(oldestMulti, newOldestMulti);

	if (!in_recovery)
		MyPgXact->delayChkpt = false;

	END_CRIT_SECTION();
	LWLockRelease(MultiXactTruncationLock);
=======
	DetermineSafeOldestOffset(oldestMulti);
>>>>>>> 98343f06
}

/*
 * Decide which of two MultiXactOffset page numbers is "older" for truncation
 * purposes.
 *
 * We need to use comparison of MultiXactId here in order to do the right
 * thing with wraparound.  However, if we are asked about page number zero, we
 * don't want to hand InvalidMultiXactId to MultiXactIdPrecedes: it'll get
 * weird.  So, offset both multis by FirstMultiXactId to avoid that.
 * (Actually, the current implementation doesn't do anything weird with
 * InvalidMultiXactId, but there's no harm in leaving this code like this.)
 */
static bool
MultiXactOffsetPagePrecedes(int page1, int page2)
{
	MultiXactId multi1;
	MultiXactId multi2;

	multi1 = ((MultiXactId) page1) * MULTIXACT_OFFSETS_PER_PAGE;
	multi1 += FirstMultiXactId;
	multi2 = ((MultiXactId) page2) * MULTIXACT_OFFSETS_PER_PAGE;
	multi2 += FirstMultiXactId;

	return MultiXactIdPrecedes(multi1, multi2);
}

/*
 * Decide which of two MultiXactMember page numbers is "older" for truncation
 * purposes.  There is no "invalid offset number" so use the numbers verbatim.
 */
static bool
MultiXactMemberPagePrecedes(int page1, int page2)
{
	MultiXactOffset offset1;
	MultiXactOffset offset2;

	offset1 = ((MultiXactOffset) page1) * MULTIXACT_MEMBERS_PER_PAGE;
	offset2 = ((MultiXactOffset) page2) * MULTIXACT_MEMBERS_PER_PAGE;

	return MultiXactOffsetPrecedes(offset1, offset2);
}

/*
 * Decide which of two MultiXactIds is earlier.
 *
 * XXX do we need to do something special for InvalidMultiXactId?
 * (Doesn't look like it.)
 */
bool
MultiXactIdPrecedes(MultiXactId multi1, MultiXactId multi2)
{
	int32		diff = (int32) (multi1 - multi2);

	return (diff < 0);
}

/*
 * MultiXactIdPrecedesOrEquals -- is multi1 logically <= multi2?
 *
 * XXX do we need to do something special for InvalidMultiXactId?
 * (Doesn't look like it.)
 */
bool
MultiXactIdPrecedesOrEquals(MultiXactId multi1, MultiXactId multi2)
{
	int32		diff = (int32) (multi1 - multi2);

	return (diff <= 0);
}


/*
 * Decide which of two offsets is earlier.
 */
static bool
MultiXactOffsetPrecedes(MultiXactOffset offset1, MultiXactOffset offset2)
{
	int32		diff = (int32) (offset1 - offset2);

	return (diff < 0);
}

/*
 * Write an xlog record reflecting the zeroing of either a MEMBERs or
 * OFFSETs page (info shows which)
 */
static void
WriteMZeroPageXlogRec(int pageno, uint8 info)
{
	XLogBeginInsert();
	XLogRegisterData((char *) (&pageno), sizeof(int));
	(void) XLogInsert(RM_MULTIXACT_ID, info);
}

/*
 * Write a TRUNCATE xlog record
 *
 * We must flush the xlog record to disk before returning --- see notes in
 * TruncateCLOG().
 */
static void
WriteMTruncateXlogRec(Oid oldestMultiDB,
					  MultiXactId startTruncOff, MultiXactId endTruncOff,
				MultiXactOffset startTruncMemb, MultiXactOffset endTruncMemb)
{
	XLogRecPtr	recptr;
	xl_multixact_truncate xlrec;

	xlrec.oldestMultiDB = oldestMultiDB;

	xlrec.startTruncOff = startTruncOff;
	xlrec.endTruncOff = endTruncOff;

	xlrec.startTruncMemb = startTruncMemb;
	xlrec.endTruncMemb = endTruncMemb;

	XLogBeginInsert();
	XLogRegisterData((char *) (&xlrec), SizeOfMultiXactTruncate);
	recptr = XLogInsert(RM_MULTIXACT_ID, XLOG_MULTIXACT_TRUNCATE_ID);
	XLogFlush(recptr);
}

/*
 * MULTIXACT resource manager's routines
 */
void
multixact_redo(XLogReaderState *record)
{
	uint8		info = XLogRecGetInfo(record) & ~XLR_INFO_MASK;

	/* Backup blocks are not used in multixact records */
	Assert(!XLogRecHasAnyBlockRefs(record));

	if (info == XLOG_MULTIXACT_ZERO_OFF_PAGE)
	{
		int			pageno;
		int			slotno;

		memcpy(&pageno, XLogRecGetData(record), sizeof(int));

		LWLockAcquire(MultiXactOffsetControlLock, LW_EXCLUSIVE);

		slotno = ZeroMultiXactOffsetPage(pageno, false);
		SimpleLruWritePage(MultiXactOffsetCtl, slotno);
		Assert(!MultiXactOffsetCtl->shared->page_dirty[slotno]);

		LWLockRelease(MultiXactOffsetControlLock);
	}
	else if (info == XLOG_MULTIXACT_ZERO_MEM_PAGE)
	{
		int			pageno;
		int			slotno;

		memcpy(&pageno, XLogRecGetData(record), sizeof(int));

		LWLockAcquire(MultiXactMemberControlLock, LW_EXCLUSIVE);

		slotno = ZeroMultiXactMemberPage(pageno, false);
		SimpleLruWritePage(MultiXactMemberCtl, slotno);
		Assert(!MultiXactMemberCtl->shared->page_dirty[slotno]);

		LWLockRelease(MultiXactMemberControlLock);
	}
	else if (info == XLOG_MULTIXACT_CREATE_ID)
	{
		xl_multixact_create *xlrec =
		(xl_multixact_create *) XLogRecGetData(record);
		TransactionId max_xid;
		int			i;

		/* Store the data back into the SLRU files */
		RecordNewMultiXact(xlrec->mid, xlrec->moff, xlrec->nmembers,
						   xlrec->members);

		/* Make sure nextMXact/nextOffset are beyond what this record has */
		MultiXactAdvanceNextMXact(xlrec->mid + 1,
								  xlrec->moff + xlrec->nmembers);

		/*
		 * Make sure nextXid is beyond any XID mentioned in the record. This
		 * should be unnecessary, since any XID found here ought to have other
		 * evidence in the XLOG, but let's be safe.
		 */
		max_xid = XLogRecGetXid(record);
		for (i = 0; i < xlrec->nmembers; i++)
		{
			if (TransactionIdPrecedes(max_xid, xlrec->members[i].xid))
				max_xid = xlrec->members[i].xid;
		}

		/*
		 * We don't expect anyone else to modify nextXid, hence startup
		 * process doesn't need to hold a lock while checking this. We still
		 * acquire the lock to modify it, though.
		 */
		if (TransactionIdFollowsOrEquals(max_xid,
										 ShmemVariableCache->nextXid))
		{
			LWLockAcquire(XidGenLock, LW_EXCLUSIVE);
			ShmemVariableCache->nextXid = max_xid;
			TransactionIdAdvance(ShmemVariableCache->nextXid);
			LWLockRelease(XidGenLock);
		}
	}
	else if (info == XLOG_MULTIXACT_TRUNCATE_ID)
	{
		xl_multixact_truncate xlrec;
		int			pageno;

		memcpy(&xlrec, XLogRecGetData(record),
			   SizeOfMultiXactTruncate);

		elog(DEBUG1, "replaying multixact truncation: "
			 "offsets [%u, %u), offsets segments [%x, %x), "
			 "members [%u, %u), members segments [%x, %x)",
			 xlrec.startTruncOff, xlrec.endTruncOff,
			 MultiXactIdToOffsetSegment(xlrec.startTruncOff),
			 MultiXactIdToOffsetSegment(xlrec.endTruncOff),
			 xlrec.startTruncMemb, xlrec.endTruncMemb,
			 MXOffsetToMemberSegment(xlrec.startTruncMemb),
			 MXOffsetToMemberSegment(xlrec.endTruncMemb));

		/* should not be required, but more than cheap enough */
		LWLockAcquire(MultiXactTruncationLock, LW_EXCLUSIVE);

		/*
		 * Advance the horizon values, so they're current at the end of
		 * recovery.
		 */
		SetMultiXactIdLimit(xlrec.endTruncOff, xlrec.oldestMultiDB);

		PerformMembersTruncation(xlrec.startTruncMemb, xlrec.endTruncMemb);

		/*
		 * During XLOG replay, latest_page_number isn't necessarily set up
		 * yet; insert a suitable value to bypass the sanity test in
		 * SimpleLruTruncate.
		 */
		pageno = MultiXactIdToOffsetPage(xlrec.endTruncOff);
		MultiXactOffsetCtl->shared->latest_page_number = pageno;
		PerformOffsetsTruncation(xlrec.startTruncOff, xlrec.endTruncOff);

		LWLockRelease(MultiXactTruncationLock);

		/* only looked at in the startup process, no lock necessary */
		MultiXactState->sawTruncationInCkptCycle = true;
	}
	else
		elog(PANIC, "multixact_redo: unknown op code %u", info);
}

Datum
pg_get_multixact_members(PG_FUNCTION_ARGS)
{
	typedef struct
	{
		MultiXactMember *members;
		int			nmembers;
		int			iter;
	} mxact;
	MultiXactId mxid = PG_GETARG_UINT32(0);
	mxact	   *multi;
	FuncCallContext *funccxt;

	if (mxid < FirstMultiXactId)
		ereport(ERROR,
				(errcode(ERRCODE_INVALID_PARAMETER_VALUE),
				 errmsg("invalid MultiXactId: %u", mxid)));

	if (SRF_IS_FIRSTCALL())
	{
		MemoryContext oldcxt;
		TupleDesc	tupdesc;

		funccxt = SRF_FIRSTCALL_INIT();
		oldcxt = MemoryContextSwitchTo(funccxt->multi_call_memory_ctx);

		multi = palloc(sizeof(mxact));
		/* no need to allow for old values here */
		multi->nmembers = GetMultiXactIdMembers(mxid, &multi->members, false,
												false);
		multi->iter = 0;

		tupdesc = CreateTemplateTupleDesc(2, false);
		TupleDescInitEntry(tupdesc, (AttrNumber) 1, "xid",
						   XIDOID, -1, 0);
		TupleDescInitEntry(tupdesc, (AttrNumber) 2, "mode",
						   TEXTOID, -1, 0);

		funccxt->attinmeta = TupleDescGetAttInMetadata(tupdesc);
		funccxt->user_fctx = multi;

		MemoryContextSwitchTo(oldcxt);
	}

	funccxt = SRF_PERCALL_SETUP();
	multi = (mxact *) funccxt->user_fctx;

	while (multi->iter < multi->nmembers)
	{
		HeapTuple	tuple;
		char	   *values[2];

		values[0] = psprintf("%u", multi->members[multi->iter].xid);
		values[1] = mxstatus_to_string(multi->members[multi->iter].status);

		tuple = BuildTupleFromCStrings(funccxt->attinmeta, values);

		multi->iter++;
		pfree(values[0]);
		SRF_RETURN_NEXT(funccxt, HeapTupleGetDatum(tuple));
	}

	if (multi->nmembers > 0)
		pfree(multi->members);
	pfree(multi);

	SRF_RETURN_DONE(funccxt);
}<|MERGE_RESOLUTION|>--- conflicted
+++ resolved
@@ -2019,16 +2019,10 @@
 void
 TrimMultiXact(void)
 {
-<<<<<<< HEAD
 	MultiXactId nextMXact;
 	MultiXactOffset offset;
 	MultiXactId oldestMXact;
 	Oid			oldestMXactDB;
-=======
-	MultiXactId nextMXact = MultiXactState->nextMXact;
-	MultiXactOffset offset = MultiXactState->nextOffset;
-	MultiXactId	oldestMXact;
->>>>>>> 98343f06
 	int			pageno;
 	int			entryno;
 	int			flagsoff;
@@ -2946,10 +2940,7 @@
 {
 	MultiXactId oldestMulti;
 	MultiXactId nextMulti;
-<<<<<<< HEAD
 	MultiXactOffset newOldestOffset;
-=======
->>>>>>> 98343f06
 	MultiXactOffset oldestOffset;
 	MultiXactOffset	nextOffset;
 
@@ -2970,16 +2961,11 @@
 	LWLockAcquire(MultiXactTruncationLock, LW_EXCLUSIVE);
 
 	LWLockAcquire(MultiXactGenLock, LW_SHARED);
-<<<<<<< HEAD
-=======
-	oldestMulti = MultiXactState->lastCheckpointedOldest;
->>>>>>> 98343f06
 	nextMulti = MultiXactState->nextMXact;
 	nextOffset = MultiXactState->nextOffset;
 	oldestMulti = MultiXactState->oldestMultiXactId;
 	LWLockRelease(MultiXactGenLock);
 	Assert(MultiXactIdIsValid(oldestMulti));
-<<<<<<< HEAD
 
 	/*
 	 * Make sure to only attempt truncation if there's values to truncate
@@ -2991,8 +2977,6 @@
 		LWLockRelease(MultiXactTruncationLock);
 		return;
 	}
-=======
->>>>>>> 98343f06
 
 	/*
 	 * First, compute the safe truncation point for MultiXactMember. This is
@@ -3005,7 +2989,6 @@
 	 * to a value that does exist.
 	 */
 	if (oldestMulti == nextMulti)
-<<<<<<< HEAD
 	{
 		/* there are NO MultiXacts */
 		oldestOffset = nextOffset;
@@ -3013,12 +2996,6 @@
 	else if (!find_multixact_start(oldestMulti, &oldestOffset))
 	{
 		LWLockRelease(MultiXactTruncationLock);
-=======
-		oldestOffset = nextOffset;		/* there are NO MultiXacts */
-	else if (!find_multixact_start(oldestMulti, &oldestOffset))
-	{
-		DetermineSafeOldestOffset(oldestMulti);
->>>>>>> 98343f06
 		return;
 	}
 
@@ -3053,23 +3030,12 @@
 		 MXOffsetToMemberSegment(newOldestOffset));
 
 	/*
-<<<<<<< HEAD
 	 * Do truncation, and the WAL logging of the truncation, in a critical
 	 * section. That way offsets/members cannot get out of sync anymore, i.e.
 	 * once consistent the newOldestMulti will always exist in members, even
 	 * if we crashed in the wrong moment.
 	 */
 	START_CRIT_SECTION();
-=======
-	 * Now we can truncate MultiXactOffset.  We step back one multixact to
-	 * avoid passing a cutoff page that hasn't been created yet in the rare
-	 * case that oldestMulti would be the first item on a page and oldestMulti
-	 * == nextMulti.  In that case, if we didn't subtract one, we'd trigger
-	 * SimpleLruTruncate's wraparound detection.
-	 */
-	SimpleLruTruncate(MultiXactOffsetCtl,
-				  MultiXactIdToOffsetPage(PreviousMultiXactId(oldestMulti)));
->>>>>>> 98343f06
 
 	/*
 	 * Prevent checkpoints from being scheduled concurrently. This is critical
@@ -3100,7 +3066,6 @@
 	 * while looking up the oldest member in offsets, if our caller crashes
 	 * before updating the limits.
 	 */
-<<<<<<< HEAD
 	LWLockAcquire(MultiXactGenLock, LW_EXCLUSIVE);
 	MultiXactState->oldestMultiXactId = newOldestMulti;
 	MultiXactState->oldestMultiXactDB = newOldestMultiDB;
@@ -3117,9 +3082,6 @@
 
 	END_CRIT_SECTION();
 	LWLockRelease(MultiXactTruncationLock);
-=======
-	DetermineSafeOldestOffset(oldestMulti);
->>>>>>> 98343f06
 }
 
 /*
