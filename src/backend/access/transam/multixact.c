/*-------------------------------------------------------------------------
 *
 * multixact.c
 *		PostgreSQL multi-transaction-log manager
 *
 * The pg_multixact manager is a pg_clog-like manager that stores an array of
 * MultiXactMember for each MultiXactId.  It is a fundamental part of the
 * shared-row-lock implementation.  Each MultiXactMember is comprised of a
 * TransactionId and a set of flag bits.  The name is a bit historical:
 * originally, a MultiXactId consisted of more than one TransactionId (except
 * in rare corner cases), hence "multi".  Nowadays, however, it's perfectly
 * legitimate to have MultiXactIds that only include a single Xid.
 *
 * The meaning of the flag bits is opaque to this module, but they are mostly
 * used in heapam.c to identify lock modes that each of the member transactions
 * is holding on any given tuple.  This module just contains support to store
 * and retrieve the arrays.
 *
 * We use two SLRU areas, one for storing the offsets at which the data
 * starts for each MultiXactId in the other one.  This trick allows us to
 * store variable length arrays of TransactionIds.  (We could alternatively
 * use one area containing counts and TransactionIds, with valid MultiXactId
 * values pointing at slots containing counts; but that way seems less robust
 * since it would get completely confused if someone inquired about a bogus
 * MultiXactId that pointed to an intermediate slot containing an XID.)
 *
 * XLOG interactions: this module generates an XLOG record whenever a new
 * OFFSETs or MEMBERs page is initialized to zeroes, as well as an XLOG record
 * whenever a new MultiXactId is defined.  This allows us to completely
 * rebuild the data entered since the last checkpoint during XLOG replay.
 * Because this is possible, we need not follow the normal rule of
 * "write WAL before data"; the only correctness guarantee needed is that
 * we flush and sync all dirty OFFSETs and MEMBERs pages to disk before a
 * checkpoint is considered complete.  If a page does make it to disk ahead
 * of corresponding WAL records, it will be forcibly zeroed before use anyway.
 * Therefore, we don't need to mark our pages with LSN information; we have
 * enough synchronization already.
 *
 * Like clog.c, and unlike subtrans.c, we have to preserve state across
 * crashes and ensure that MXID and offset numbering increases monotonically
 * across a crash.  We do this in the same way as it's done for transaction
 * IDs: the WAL record is guaranteed to contain evidence of every MXID we
 * could need to worry about, and we just make sure that at the end of
 * replay, the next-MXID and next-offset counters are at least as large as
 * anything we saw during replay.
 *
 * We are able to remove segments no longer necessary by carefully tracking
 * each table's used values: during vacuum, any multixact older than a certain
 * value is removed; the cutoff value is stored in pg_class.  The minimum value
 * across all tables in each database is stored in pg_database, and the global
 * minimum across all databases is part of pg_control and is kept in shared
 * memory.  Whenever that minimum is advanced, the SLRUs are truncated.
 *
 * When new multixactid values are to be created, care is taken that the
 * counter does not fall within the wraparound horizon considering the global
 * minimum value.
 *
 * Portions Copyright (c) 1996-2015, PostgreSQL Global Development Group
 * Portions Copyright (c) 1994, Regents of the University of California
 *
 * src/backend/access/transam/multixact.c
 *
 *-------------------------------------------------------------------------
 */
#include "postgres.h"

#include "access/multixact.h"
#include "access/slru.h"
#include "access/transam.h"
#include "access/twophase.h"
#include "access/twophase_rmgr.h"
#include "access/xact.h"
#include "access/xlog.h"
#include "access/xloginsert.h"
#include "catalog/pg_type.h"
#include "commands/dbcommands.h"
#include "funcapi.h"
#include "lib/ilist.h"
#include "miscadmin.h"
#include "pg_trace.h"
#include "postmaster/autovacuum.h"
#include "storage/lmgr.h"
#include "storage/pmsignal.h"
#include "storage/proc.h"
#include "storage/procarray.h"
#include "utils/builtins.h"
#include "utils/memutils.h"
#include "utils/snapmgr.h"


/*
 * Defines for MultiXactOffset page sizes.  A page is the same BLCKSZ as is
 * used everywhere else in Postgres.
 *
 * Note: because MultiXactOffsets are 32 bits and wrap around at 0xFFFFFFFF,
 * MultiXact page numbering also wraps around at
 * 0xFFFFFFFF/MULTIXACT_OFFSETS_PER_PAGE, and segment numbering at
 * 0xFFFFFFFF/MULTIXACT_OFFSETS_PER_PAGE/SLRU_PAGES_PER_SEGMENT.  We need
 * take no explicit notice of that fact in this module, except when comparing
 * segment and page numbers in TruncateMultiXact (see
 * MultiXactOffsetPagePrecedes).
 */

/* We need four bytes per offset */
#define MULTIXACT_OFFSETS_PER_PAGE (BLCKSZ / sizeof(MultiXactOffset))

#define MultiXactIdToOffsetPage(xid) \
	((xid) / (MultiXactOffset) MULTIXACT_OFFSETS_PER_PAGE)
#define MultiXactIdToOffsetEntry(xid) \
	((xid) % (MultiXactOffset) MULTIXACT_OFFSETS_PER_PAGE)
#define MultiXactIdToOffsetSegment(xid) (MultiXactIdToOffsetPage(xid) / SLRU_PAGES_PER_SEGMENT)

/*
 * The situation for members is a bit more complex: we store one byte of
 * additional flag bits for each TransactionId.  To do this without getting
 * into alignment issues, we store four bytes of flags, and then the
 * corresponding 4 Xids.  Each such 5-word (20-byte) set we call a "group", and
 * are stored as a whole in pages.  Thus, with 8kB BLCKSZ, we keep 409 groups
 * per page.  This wastes 12 bytes per page, but that's OK -- simplicity (and
 * performance) trumps space efficiency here.
 *
 * Note that the "offset" macros work with byte offset, not array indexes, so
 * arithmetic must be done using "char *" pointers.
 */
/* We need eight bits per xact, so one xact fits in a byte */
#define MXACT_MEMBER_BITS_PER_XACT			8
#define MXACT_MEMBER_FLAGS_PER_BYTE			1
#define MXACT_MEMBER_XACT_BITMASK	((1 << MXACT_MEMBER_BITS_PER_XACT) - 1)

/* how many full bytes of flags are there in a group? */
#define MULTIXACT_FLAGBYTES_PER_GROUP		4
#define MULTIXACT_MEMBERS_PER_MEMBERGROUP	\
	(MULTIXACT_FLAGBYTES_PER_GROUP * MXACT_MEMBER_FLAGS_PER_BYTE)
/* size in bytes of a complete group */
#define MULTIXACT_MEMBERGROUP_SIZE \
	(sizeof(TransactionId) * MULTIXACT_MEMBERS_PER_MEMBERGROUP + MULTIXACT_FLAGBYTES_PER_GROUP)
#define MULTIXACT_MEMBERGROUPS_PER_PAGE (BLCKSZ / MULTIXACT_MEMBERGROUP_SIZE)
#define MULTIXACT_MEMBERS_PER_PAGE	\
	(MULTIXACT_MEMBERGROUPS_PER_PAGE * MULTIXACT_MEMBERS_PER_MEMBERGROUP)

/*
 * Because the number of items per page is not a divisor of the last item
 * number (member 0xFFFFFFFF), the last segment does not use the maximum number
 * of pages, and moreover the last used page therein does not use the same
 * number of items as previous pages.  (Another way to say it is that the
 * 0xFFFFFFFF member is somewhere in the middle of the last page, so the page
 * has some empty space after that item.)
 *
 * This constant is the number of members in the last page of the last segment.
 */
#define MAX_MEMBERS_IN_LAST_MEMBERS_PAGE \
		((uint32) ((0xFFFFFFFF % MULTIXACT_MEMBERS_PER_PAGE) + 1))

/* page in which a member is to be found */
#define MXOffsetToMemberPage(xid) ((xid) / (TransactionId) MULTIXACT_MEMBERS_PER_PAGE)
#define MXOffsetToMemberSegment(xid) (MXOffsetToMemberPage(xid) / SLRU_PAGES_PER_SEGMENT)

/* Location (byte offset within page) of flag word for a given member */
#define MXOffsetToFlagsOffset(xid) \
	((((xid) / (TransactionId) MULTIXACT_MEMBERS_PER_MEMBERGROUP) % \
	  (TransactionId) MULTIXACT_MEMBERGROUPS_PER_PAGE) * \
	 (TransactionId) MULTIXACT_MEMBERGROUP_SIZE)
#define MXOffsetToFlagsBitShift(xid) \
	(((xid) % (TransactionId) MULTIXACT_MEMBERS_PER_MEMBERGROUP) * \
	 MXACT_MEMBER_BITS_PER_XACT)

/* Location (byte offset within page) of TransactionId of given member */
#define MXOffsetToMemberOffset(xid) \
	(MXOffsetToFlagsOffset(xid) + MULTIXACT_FLAGBYTES_PER_GROUP + \
	 ((xid) % MULTIXACT_MEMBERS_PER_MEMBERGROUP) * sizeof(TransactionId))

/* Multixact members wraparound thresholds. */
#define MULTIXACT_MEMBER_SAFE_THRESHOLD		(MaxMultiXactOffset / 2)
#define MULTIXACT_MEMBER_DANGER_THRESHOLD	\
	(MaxMultiXactOffset - MaxMultiXactOffset / 4)

#define PreviousMultiXactId(xid) \
	((xid) == FirstMultiXactId ? MaxMultiXactId : (xid) - 1)

/*
 * Links to shared-memory data structures for MultiXact control
 */
static SlruCtlData MultiXactOffsetCtlData;
static SlruCtlData MultiXactMemberCtlData;

#define MultiXactOffsetCtl	(&MultiXactOffsetCtlData)
#define MultiXactMemberCtl	(&MultiXactMemberCtlData)

/*
 * MultiXact state shared across all backends.  All this state is protected
 * by MultiXactGenLock.  (We also use MultiXactOffsetControlLock and
 * MultiXactMemberControlLock to guard accesses to the two sets of SLRU
 * buffers.  For concurrency's sake, we avoid holding more than one of these
 * locks at a time.)
 */
typedef struct MultiXactStateData
{
	/* next-to-be-assigned MultiXactId */
	MultiXactId nextMXact;

	/* next-to-be-assigned offset */
	MultiXactOffset nextOffset;

	/* Have we completed multixact startup? */
	bool		finishedStartup;

	/*
	 * Oldest multixact that is still potentially referenced by a relation.
	 * Anything older than this should not be consulted.  These values are
	 * updated by vacuum.
	 */
	MultiXactId oldestMultiXactId;
	Oid			oldestMultiXactDB;

	/*
	 * Oldest multixact offset that is potentially referenced by a multixact
	 * referenced by a relation.  We don't always know this value, so there's
	 * a flag here to indicate whether or not we currently do.
	 */
	MultiXactOffset oldestOffset;
	bool		oldestOffsetKnown;

	/*
	 * True if a multixact truncation WAL record was replayed since the last
	 * checkpoint. This is used to trigger 'legacy truncations', i.e. truncate
	 * by looking at the data directory during WAL replay, when the primary is
	 * too old to generate truncation records.
	 */
	bool		sawTruncationInCkptCycle;

	/* support for anti-wraparound measures */
	MultiXactId multiVacLimit;
	MultiXactId multiWarnLimit;
	MultiXactId multiStopLimit;
	MultiXactId multiWrapLimit;

	/* support for members anti-wraparound measures */
	MultiXactOffset offsetStopLimit;	/* known if oldestOffsetKnown */

	/*
	 * Per-backend data starts here.  We have two arrays stored in the area
	 * immediately following the MultiXactStateData struct. Each is indexed by
	 * BackendId.
	 *
	 * In both arrays, there's a slot for all normal backends (1..MaxBackends)
	 * followed by a slot for max_prepared_xacts prepared transactions. Valid
	 * BackendIds start from 1; element zero of each array is never used.
	 *
	 * OldestMemberMXactId[k] is the oldest MultiXactId each backend's current
	 * transaction(s) could possibly be a member of, or InvalidMultiXactId
	 * when the backend has no live transaction that could possibly be a
	 * member of a MultiXact.  Each backend sets its entry to the current
	 * nextMXact counter just before first acquiring a shared lock in a given
	 * transaction, and clears it at transaction end. (This works because only
	 * during or after acquiring a shared lock could an XID possibly become a
	 * member of a MultiXact, and that MultiXact would have to be created
	 * during or after the lock acquisition.)
	 *
	 * OldestVisibleMXactId[k] is the oldest MultiXactId each backend's
	 * current transaction(s) think is potentially live, or InvalidMultiXactId
	 * when not in a transaction or not in a transaction that's paid any
	 * attention to MultiXacts yet.  This is computed when first needed in a
	 * given transaction, and cleared at transaction end.  We can compute it
	 * as the minimum of the valid OldestMemberMXactId[] entries at the time
	 * we compute it (using nextMXact if none are valid).  Each backend is
	 * required not to attempt to access any SLRU data for MultiXactIds older
	 * than its own OldestVisibleMXactId[] setting; this is necessary because
	 * the checkpointer could truncate away such data at any instant.
	 *
	 * The oldest valid value among all of the OldestMemberMXactId[] and
	 * OldestVisibleMXactId[] entries is considered by vacuum as the earliest
	 * possible value still having any live member transaction.  Subtracting
	 * vacuum_multixact_freeze_min_age from that value we obtain the freezing
	 * point for multixacts for that table.  Any value older than that is
	 * removed from tuple headers (or "frozen"; see FreezeMultiXactId.  Note
	 * that multis that have member xids that are older than the cutoff point
	 * for xids must also be frozen, even if the multis themselves are newer
	 * than the multixid cutoff point).  Whenever a full table vacuum happens,
	 * the freezing point so computed is used as the new pg_class.relminmxid
	 * value.  The minimum of all those values in a database is stored as
	 * pg_database.datminmxid.  In turn, the minimum of all of those values is
	 * stored in pg_control and used as truncation point for pg_multixact.  At
	 * checkpoint or restartpoint, unneeded segments are removed.
	 */
	MultiXactId perBackendXactIds[FLEXIBLE_ARRAY_MEMBER];
} MultiXactStateData;

/*
 * Last element of OldestMemberMXactID and OldestVisibleMXactId arrays.
 * Valid elements are (1..MaxOldestSlot); element 0 is never used.
 */
#define MaxOldestSlot	(MaxBackends + max_prepared_xacts)

/* Pointers to the state data in shared memory */
static MultiXactStateData *MultiXactState;
static MultiXactId *OldestMemberMXactId;
static MultiXactId *OldestVisibleMXactId;


/*
 * Definitions for the backend-local MultiXactId cache.
 *
 * We use this cache to store known MultiXacts, so we don't need to go to
 * SLRU areas every time.
 *
 * The cache lasts for the duration of a single transaction, the rationale
 * for this being that most entries will contain our own TransactionId and
 * so they will be uninteresting by the time our next transaction starts.
 * (XXX not clear that this is correct --- other members of the MultiXact
 * could hang around longer than we did.  However, it's not clear what a
 * better policy for flushing old cache entries would be.)	FIXME actually
 * this is plain wrong now that multixact's may contain update Xids.
 *
 * We allocate the cache entries in a memory context that is deleted at
 * transaction end, so we don't need to do retail freeing of entries.
 */
typedef struct mXactCacheEnt
{
	MultiXactId multi;
	int			nmembers;
	dlist_node	node;
	MultiXactMember members[FLEXIBLE_ARRAY_MEMBER];
} mXactCacheEnt;

#define MAX_CACHE_ENTRIES	256
static dlist_head MXactCache = DLIST_STATIC_INIT(MXactCache);
static int	MXactCacheMembers = 0;
static MemoryContext MXactContext = NULL;

#ifdef MULTIXACT_DEBUG
#define debug_elog2(a,b) elog(a,b)
#define debug_elog3(a,b,c) elog(a,b,c)
#define debug_elog4(a,b,c,d) elog(a,b,c,d)
#define debug_elog5(a,b,c,d,e) elog(a,b,c,d,e)
#define debug_elog6(a,b,c,d,e,f) elog(a,b,c,d,e,f)
#else
#define debug_elog2(a,b)
#define debug_elog3(a,b,c)
#define debug_elog4(a,b,c,d)
#define debug_elog5(a,b,c,d,e)
#define debug_elog6(a,b,c,d,e,f)
#endif

/* internal MultiXactId management */
static void MultiXactIdSetOldestVisible(void);
static void RecordNewMultiXact(MultiXactId multi, MultiXactOffset offset,
				   int nmembers, MultiXactMember *members);
static MultiXactId GetNewMultiXactId(int nmembers, MultiXactOffset *offset);

/* MultiXact cache management */
static int	mxactMemberComparator(const void *arg1, const void *arg2);
static MultiXactId mXactCacheGetBySet(int nmembers, MultiXactMember *members);
static int	mXactCacheGetById(MultiXactId multi, MultiXactMember **members);
static void mXactCachePut(MultiXactId multi, int nmembers,
			  MultiXactMember *members);

static char *mxstatus_to_string(MultiXactStatus status);

/* management of SLRU infrastructure */
static int	ZeroMultiXactOffsetPage(int pageno, bool writeXlog);
static int	ZeroMultiXactMemberPage(int pageno, bool writeXlog);
static bool MultiXactOffsetPagePrecedes(int page1, int page2);
static bool MultiXactMemberPagePrecedes(int page1, int page2);
static bool MultiXactOffsetPrecedes(MultiXactOffset offset1,
						MultiXactOffset offset2);
static void ExtendMultiXactOffset(MultiXactId multi);
static void ExtendMultiXactMember(MultiXactOffset offset, int nmembers);
static bool MultiXactOffsetWouldWrap(MultiXactOffset boundary,
						 MultiXactOffset start, uint32 distance);
static bool SetOffsetVacuumLimit(void);
static bool find_multixact_start(MultiXactId multi, MultiXactOffset *result);
static void WriteMZeroPageXlogRec(int pageno, uint8 info);
static void WriteMTruncateXlogRec(Oid oldestMultiDB,
					  MultiXactId startOff, MultiXactId endOff,
					  MultiXactOffset startMemb, MultiXactOffset endMemb);


/*
 * MultiXactIdCreate
 *		Construct a MultiXactId representing two TransactionIds.
 *
 * The two XIDs must be different, or be requesting different statuses.
 *
 * NB - we don't worry about our local MultiXactId cache here, because that
 * is handled by the lower-level routines.
 */
MultiXactId
MultiXactIdCreate(TransactionId xid1, MultiXactStatus status1,
				  TransactionId xid2, MultiXactStatus status2)
{
	MultiXactId newMulti;
	MultiXactMember members[2];

	AssertArg(TransactionIdIsValid(xid1));
	AssertArg(TransactionIdIsValid(xid2));

	Assert(!TransactionIdEquals(xid1, xid2) || (status1 != status2));

	/* MultiXactIdSetOldestMember() must have been called already. */
	Assert(MultiXactIdIsValid(OldestMemberMXactId[MyBackendId]));

	/*
	 * Note: unlike MultiXactIdExpand, we don't bother to check that both XIDs
	 * are still running.  In typical usage, xid2 will be our own XID and the
	 * caller just did a check on xid1, so it'd be wasted effort.
	 */

	members[0].xid = xid1;
	members[0].status = status1;
	members[1].xid = xid2;
	members[1].status = status2;

	newMulti = MultiXactIdCreateFromMembers(2, members);

	debug_elog3(DEBUG2, "Create: %s",
				mxid_to_string(newMulti, 2, members));

	return newMulti;
}

/*
 * MultiXactIdExpand
 *		Add a TransactionId to a pre-existing MultiXactId.
 *
 * If the TransactionId is already a member of the passed MultiXactId with the
 * same status, just return it as-is.
 *
 * Note that we do NOT actually modify the membership of a pre-existing
 * MultiXactId; instead we create a new one.  This is necessary to avoid
 * a race condition against code trying to wait for one MultiXactId to finish;
 * see notes in heapam.c.
 *
 * NB - we don't worry about our local MultiXactId cache here, because that
 * is handled by the lower-level routines.
 *
 * Note: It is critical that MultiXactIds that come from an old cluster (i.e.
 * one upgraded by pg_upgrade from a cluster older than this feature) are not
 * passed in.
 */
MultiXactId
MultiXactIdExpand(MultiXactId multi, TransactionId xid, MultiXactStatus status)
{
	MultiXactId newMulti;
	MultiXactMember *members;
	MultiXactMember *newMembers;
	int			nmembers;
	int			i;
	int			j;

	AssertArg(MultiXactIdIsValid(multi));
	AssertArg(TransactionIdIsValid(xid));

	/* MultiXactIdSetOldestMember() must have been called already. */
	Assert(MultiXactIdIsValid(OldestMemberMXactId[MyBackendId]));

	debug_elog5(DEBUG2, "Expand: received multi %u, xid %u status %s",
				multi, xid, mxstatus_to_string(status));

	/*
	 * Note: we don't allow for old multis here.  The reason is that the only
	 * caller of this function does a check that the multixact is no longer
	 * running.
	 */
	nmembers = GetMultiXactIdMembers(multi, &members, false, false);

	if (nmembers < 0)
	{
		MultiXactMember member;

		/*
		 * The MultiXactId is obsolete.  This can only happen if all the
		 * MultiXactId members stop running between the caller checking and
		 * passing it to us.  It would be better to return that fact to the
		 * caller, but it would complicate the API and it's unlikely to happen
		 * too often, so just deal with it by creating a singleton MultiXact.
		 */
		member.xid = xid;
		member.status = status;
		newMulti = MultiXactIdCreateFromMembers(1, &member);

		debug_elog4(DEBUG2, "Expand: %u has no members, create singleton %u",
					multi, newMulti);
		return newMulti;
	}

	/*
	 * If the TransactionId is already a member of the MultiXactId with the
	 * same status, just return the existing MultiXactId.
	 */
	for (i = 0; i < nmembers; i++)
	{
		if (TransactionIdEquals(members[i].xid, xid) &&
			(members[i].status == status))
		{
			debug_elog4(DEBUG2, "Expand: %u is already a member of %u",
						xid, multi);
			pfree(members);
			return multi;
		}
	}

	/*
	 * Determine which of the members of the MultiXactId are still of
	 * interest. This is any running transaction, and also any transaction
	 * that grabbed something stronger than just a lock and was committed. (An
	 * update that aborted is of no interest here; and having more than one
	 * update Xid in a multixact would cause errors elsewhere.)
	 *
	 * Removing dead members is not just an optimization: freezing of tuples
	 * whose Xmax are multis depends on this behavior.
	 *
	 * Note we have the same race condition here as above: j could be 0 at the
	 * end of the loop.
	 */
	newMembers = (MultiXactMember *)
		palloc(sizeof(MultiXactMember) * (nmembers + 1));

	for (i = 0, j = 0; i < nmembers; i++)
	{
		if (TransactionIdIsInProgress(members[i].xid) ||
			(ISUPDATE_from_mxstatus(members[i].status) &&
			 TransactionIdDidCommit(members[i].xid)))
		{
			newMembers[j].xid = members[i].xid;
			newMembers[j++].status = members[i].status;
		}
	}

	newMembers[j].xid = xid;
	newMembers[j++].status = status;
	newMulti = MultiXactIdCreateFromMembers(j, newMembers);

	pfree(members);
	pfree(newMembers);

	debug_elog3(DEBUG2, "Expand: returning new multi %u", newMulti);

	return newMulti;
}

/*
 * MultiXactIdIsRunning
 *		Returns whether a MultiXactId is "running".
 *
 * We return true if at least one member of the given MultiXactId is still
 * running.  Note that a "false" result is certain not to change,
 * because it is not legal to add members to an existing MultiXactId.
 *
 * Caller is expected to have verified that the multixact does not come from
 * a pg_upgraded share-locked tuple.
 */
bool
MultiXactIdIsRunning(MultiXactId multi, bool isLockOnly)
{
	MultiXactMember *members;
	int			nmembers;
	int			i;

	debug_elog3(DEBUG2, "IsRunning %u?", multi);

	/*
	 * "false" here means we assume our callers have checked that the given
	 * multi cannot possibly come from a pg_upgraded database.
	 */
	nmembers = GetMultiXactIdMembers(multi, &members, false, isLockOnly);

	if (nmembers <= 0)
	{
		debug_elog2(DEBUG2, "IsRunning: no members");
		return false;
	}

	/*
	 * Checking for myself is cheap compared to looking in shared memory;
	 * return true if any live subtransaction of the current top-level
	 * transaction is a member.
	 *
	 * This is not needed for correctness, it's just a fast path.
	 */
	for (i = 0; i < nmembers; i++)
	{
		if (TransactionIdIsCurrentTransactionId(members[i].xid))
		{
			debug_elog3(DEBUG2, "IsRunning: I (%d) am running!", i);
			pfree(members);
			return true;
		}
	}

	/*
	 * This could be made faster by having another entry point in procarray.c,
	 * walking the PGPROC array only once for all the members.  But in most
	 * cases nmembers should be small enough that it doesn't much matter.
	 */
	for (i = 0; i < nmembers; i++)
	{
		if (TransactionIdIsInProgress(members[i].xid))
		{
			debug_elog4(DEBUG2, "IsRunning: member %d (%u) is running",
						i, members[i].xid);
			pfree(members);
			return true;
		}
	}

	pfree(members);

	debug_elog3(DEBUG2, "IsRunning: %u is not running", multi);

	return false;
}

/*
 * MultiXactIdSetOldestMember
 *		Save the oldest MultiXactId this transaction could be a member of.
 *
 * We set the OldestMemberMXactId for a given transaction the first time it's
 * going to do some operation that might require a MultiXactId (tuple lock,
 * update or delete).  We need to do this even if we end up using a
 * TransactionId instead of a MultiXactId, because there is a chance that
 * another transaction would add our XID to a MultiXactId.
 *
 * The value to set is the next-to-be-assigned MultiXactId, so this is meant to
 * be called just before doing any such possibly-MultiXactId-able operation.
 */
void
MultiXactIdSetOldestMember(void)
{
	if (!MultiXactIdIsValid(OldestMemberMXactId[MyBackendId]))
	{
		MultiXactId nextMXact;

		/*
		 * You might think we don't need to acquire a lock here, since
		 * fetching and storing of TransactionIds is probably atomic, but in
		 * fact we do: suppose we pick up nextMXact and then lose the CPU for
		 * a long time.  Someone else could advance nextMXact, and then
		 * another someone else could compute an OldestVisibleMXactId that
		 * would be after the value we are going to store when we get control
		 * back.  Which would be wrong.
		 *
		 * Note that a shared lock is sufficient, because it's enough to stop
		 * someone from advancing nextMXact; and nobody else could be trying
		 * to write to our OldestMember entry, only reading (and we assume
		 * storing it is atomic.)
		 */
		LWLockAcquire(MultiXactGenLock, LW_SHARED);

		/*
		 * We have to beware of the possibility that nextMXact is in the
		 * wrapped-around state.  We don't fix the counter itself here, but we
		 * must be sure to store a valid value in our array entry.
		 */
		nextMXact = MultiXactState->nextMXact;
		if (nextMXact < FirstMultiXactId)
			nextMXact = FirstMultiXactId;

		OldestMemberMXactId[MyBackendId] = nextMXact;

		LWLockRelease(MultiXactGenLock);

		debug_elog4(DEBUG2, "MultiXact: setting OldestMember[%d] = %u",
					MyBackendId, nextMXact);
	}
}

/*
 * MultiXactIdSetOldestVisible
 *		Save the oldest MultiXactId this transaction considers possibly live.
 *
 * We set the OldestVisibleMXactId for a given transaction the first time
 * it's going to inspect any MultiXactId.  Once we have set this, we are
 * guaranteed that the checkpointer won't truncate off SLRU data for
 * MultiXactIds at or after our OldestVisibleMXactId.
 *
 * The value to set is the oldest of nextMXact and all the valid per-backend
 * OldestMemberMXactId[] entries.  Because of the locking we do, we can be
 * certain that no subsequent call to MultiXactIdSetOldestMember can set
 * an OldestMemberMXactId[] entry older than what we compute here.  Therefore
 * there is no live transaction, now or later, that can be a member of any
 * MultiXactId older than the OldestVisibleMXactId we compute here.
 */
static void
MultiXactIdSetOldestVisible(void)
{
	if (!MultiXactIdIsValid(OldestVisibleMXactId[MyBackendId]))
	{
		MultiXactId oldestMXact;
		int			i;

		LWLockAcquire(MultiXactGenLock, LW_EXCLUSIVE);

		/*
		 * We have to beware of the possibility that nextMXact is in the
		 * wrapped-around state.  We don't fix the counter itself here, but we
		 * must be sure to store a valid value in our array entry.
		 */
		oldestMXact = MultiXactState->nextMXact;
		if (oldestMXact < FirstMultiXactId)
			oldestMXact = FirstMultiXactId;

		for (i = 1; i <= MaxOldestSlot; i++)
		{
			MultiXactId thisoldest = OldestMemberMXactId[i];

			if (MultiXactIdIsValid(thisoldest) &&
				MultiXactIdPrecedes(thisoldest, oldestMXact))
				oldestMXact = thisoldest;
		}

		OldestVisibleMXactId[MyBackendId] = oldestMXact;

		LWLockRelease(MultiXactGenLock);

		debug_elog4(DEBUG2, "MultiXact: setting OldestVisible[%d] = %u",
					MyBackendId, oldestMXact);
	}
}

/*
 * ReadNextMultiXactId
 *		Return the next MultiXactId to be assigned, but don't allocate it
 */
MultiXactId
ReadNextMultiXactId(void)
{
	MultiXactId mxid;

	/* XXX we could presumably do this without a lock. */
	LWLockAcquire(MultiXactGenLock, LW_SHARED);
	mxid = MultiXactState->nextMXact;
	LWLockRelease(MultiXactGenLock);

	if (mxid < FirstMultiXactId)
		mxid = FirstMultiXactId;

	return mxid;
}

/*
 * MultiXactIdCreateFromMembers
 *		Make a new MultiXactId from the specified set of members
 *
 * Make XLOG, SLRU and cache entries for a new MultiXactId, recording the
 * given TransactionIds as members.  Returns the newly created MultiXactId.
 *
 * NB: the passed members[] array will be sorted in-place.
 */
MultiXactId
MultiXactIdCreateFromMembers(int nmembers, MultiXactMember *members)
{
	MultiXactId multi;
	MultiXactOffset offset;
	xl_multixact_create xlrec;

	debug_elog3(DEBUG2, "Create: %s",
				mxid_to_string(InvalidMultiXactId, nmembers, members));

	/*
	 * See if the same set of members already exists in our cache; if so, just
	 * re-use that MultiXactId.  (Note: it might seem that looking in our
	 * cache is insufficient, and we ought to search disk to see if a
	 * duplicate definition already exists.  But since we only ever create
	 * MultiXacts containing our own XID, in most cases any such MultiXacts
	 * were in fact created by us, and so will be in our cache.  There are
	 * corner cases where someone else added us to a MultiXact without our
	 * knowledge, but it's not worth checking for.)
	 */
	multi = mXactCacheGetBySet(nmembers, members);
	if (MultiXactIdIsValid(multi))
	{
		debug_elog2(DEBUG2, "Create: in cache!");
		return multi;
	}

	/* Verify that there is a single update Xid among the given members. */
	{
		int			i;
		bool		has_update = false;

		for (i = 0; i < nmembers; i++)
		{
			if (ISUPDATE_from_mxstatus(members[i].status))
			{
				if (has_update)
					elog(ERROR, "new multixact has more than one updating member");
				has_update = true;
			}
		}
	}

	/*
	 * Assign the MXID and offsets range to use, and make sure there is space
	 * in the OFFSETs and MEMBERs files.  NB: this routine does
	 * START_CRIT_SECTION().
	 *
	 * Note: unlike MultiXactIdCreate and MultiXactIdExpand, we do not check
	 * that we've called MultiXactIdSetOldestMember here.  This is because
	 * this routine is used in some places to create new MultiXactIds of which
	 * the current backend is not a member, notably during freezing of multis
	 * in vacuum.  During vacuum, in particular, it would be unacceptable to
	 * keep OldestMulti set, in case it runs for long.
	 */
	multi = GetNewMultiXactId(nmembers, &offset);

	/*
	 * Make an XLOG entry describing the new MXID.
	 *
	 * Note: we need not flush this XLOG entry to disk before proceeding. The
	 * only way for the MXID to be referenced from any data page is for
	 * heap_lock_tuple() to have put it there, and heap_lock_tuple() generates
	 * an XLOG record that must follow ours.  The normal LSN interlock between
	 * the data page and that XLOG record will ensure that our XLOG record
	 * reaches disk first.  If the SLRU members/offsets data reaches disk
	 * sooner than the XLOG record, we do not care because we'll overwrite it
	 * with zeroes unless the XLOG record is there too; see notes at top of
	 * this file.
	 */
	xlrec.mid = multi;
	xlrec.moff = offset;
	xlrec.nmembers = nmembers;

	/*
	 * XXX Note: there's a lot of padding space in MultiXactMember.  We could
	 * find a more compact representation of this Xlog record -- perhaps all
	 * the status flags in one XLogRecData, then all the xids in another one?
	 * Not clear that it's worth the trouble though.
	 */
	XLogBeginInsert();
	XLogRegisterData((char *) (&xlrec), SizeOfMultiXactCreate);
	XLogRegisterData((char *) members, nmembers * sizeof(MultiXactMember));

	(void) XLogInsert(RM_MULTIXACT_ID, XLOG_MULTIXACT_CREATE_ID);

	/* Now enter the information into the OFFSETs and MEMBERs logs */
	RecordNewMultiXact(multi, offset, nmembers, members);

	/* Done with critical section */
	END_CRIT_SECTION();

	/* Store the new MultiXactId in the local cache, too */
	mXactCachePut(multi, nmembers, members);

	debug_elog2(DEBUG2, "Create: all done");

	return multi;
}

/*
 * RecordNewMultiXact
 *		Write info about a new multixact into the offsets and members files
 *
 * This is broken out of MultiXactIdCreateFromMembers so that xlog replay can
 * use it.
 */
static void
RecordNewMultiXact(MultiXactId multi, MultiXactOffset offset,
				   int nmembers, MultiXactMember *members)
{
	int			pageno;
	int			prev_pageno;
	int			entryno;
	int			slotno;
	MultiXactOffset *offptr;
	int			i;

	LWLockAcquire(MultiXactOffsetControlLock, LW_EXCLUSIVE);

	pageno = MultiXactIdToOffsetPage(multi);
	entryno = MultiXactIdToOffsetEntry(multi);

	/*
	 * Note: we pass the MultiXactId to SimpleLruReadPage as the "transaction"
	 * to complain about if there's any I/O error.  This is kinda bogus, but
	 * since the errors will always give the full pathname, it should be clear
	 * enough that a MultiXactId is really involved.  Perhaps someday we'll
	 * take the trouble to generalize the slru.c error reporting code.
	 */
	slotno = SimpleLruReadPage(MultiXactOffsetCtl, pageno, true, multi);
	offptr = (MultiXactOffset *) MultiXactOffsetCtl->shared->page_buffer[slotno];
	offptr += entryno;

	*offptr = offset;

	MultiXactOffsetCtl->shared->page_dirty[slotno] = true;

	/* Exchange our lock */
	LWLockRelease(MultiXactOffsetControlLock);

	LWLockAcquire(MultiXactMemberControlLock, LW_EXCLUSIVE);

	prev_pageno = -1;

	for (i = 0; i < nmembers; i++, offset++)
	{
		TransactionId *memberptr;
		uint32	   *flagsptr;
		uint32		flagsval;
		int			bshift;
		int			flagsoff;
		int			memberoff;

		Assert(members[i].status <= MultiXactStatusUpdate);

		pageno = MXOffsetToMemberPage(offset);
		memberoff = MXOffsetToMemberOffset(offset);
		flagsoff = MXOffsetToFlagsOffset(offset);
		bshift = MXOffsetToFlagsBitShift(offset);

		if (pageno != prev_pageno)
		{
			slotno = SimpleLruReadPage(MultiXactMemberCtl, pageno, true, multi);
			prev_pageno = pageno;
		}

		memberptr = (TransactionId *)
			(MultiXactMemberCtl->shared->page_buffer[slotno] + memberoff);

		*memberptr = members[i].xid;

		flagsptr = (uint32 *)
			(MultiXactMemberCtl->shared->page_buffer[slotno] + flagsoff);

		flagsval = *flagsptr;
		flagsval &= ~(((1 << MXACT_MEMBER_BITS_PER_XACT) - 1) << bshift);
		flagsval |= (members[i].status << bshift);
		*flagsptr = flagsval;

		MultiXactMemberCtl->shared->page_dirty[slotno] = true;
	}

	LWLockRelease(MultiXactMemberControlLock);
}

/*
 * GetNewMultiXactId
 *		Get the next MultiXactId.
 *
 * Also, reserve the needed amount of space in the "members" area.  The
 * starting offset of the reserved space is returned in *offset.
 *
 * This may generate XLOG records for expansion of the offsets and/or members
 * files.  Unfortunately, we have to do that while holding MultiXactGenLock
 * to avoid race conditions --- the XLOG record for zeroing a page must appear
 * before any backend can possibly try to store data in that page!
 *
 * We start a critical section before advancing the shared counters.  The
 * caller must end the critical section after writing SLRU data.
 */
static MultiXactId
GetNewMultiXactId(int nmembers, MultiXactOffset *offset)
{
	MultiXactId result;
	MultiXactOffset nextOffset;

	debug_elog3(DEBUG2, "GetNew: for %d xids", nmembers);

	/* safety check, we should never get this far in a HS slave */
	if (RecoveryInProgress())
		elog(ERROR, "cannot assign MultiXactIds during recovery");

	LWLockAcquire(MultiXactGenLock, LW_EXCLUSIVE);

	/* Handle wraparound of the nextMXact counter */
	if (MultiXactState->nextMXact < FirstMultiXactId)
		MultiXactState->nextMXact = FirstMultiXactId;

	/* Assign the MXID */
	result = MultiXactState->nextMXact;

	/*----------
	 * Check to see if it's safe to assign another MultiXactId.  This protects
	 * against catastrophic data loss due to multixact wraparound.  The basic
	 * rules are:
	 *
	 * If we're past multiVacLimit or the safe threshold for member storage
	 * space, or we don't know what the safe threshold for member storage is,
	 * start trying to force autovacuum cycles.
	 * If we're past multiWarnLimit, start issuing warnings.
	 * If we're past multiStopLimit, refuse to create new MultiXactIds.
	 *
	 * Note these are pretty much the same protections in GetNewTransactionId.
	 *----------
	 */
	if (!MultiXactIdPrecedes(result, MultiXactState->multiVacLimit))
	{
		/*
		 * For safety's sake, we release MultiXactGenLock while sending
		 * signals, warnings, etc.  This is not so much because we care about
		 * preserving concurrency in this situation, as to avoid any
		 * possibility of deadlock while doing get_database_name(). First,
		 * copy all the shared values we'll need in this path.
		 */
		MultiXactId multiWarnLimit = MultiXactState->multiWarnLimit;
		MultiXactId multiStopLimit = MultiXactState->multiStopLimit;
		MultiXactId multiWrapLimit = MultiXactState->multiWrapLimit;
		Oid			oldest_datoid = MultiXactState->oldestMultiXactDB;

		LWLockRelease(MultiXactGenLock);

		if (IsUnderPostmaster &&
			!MultiXactIdPrecedes(result, multiStopLimit))
		{
			char	   *oldest_datname = get_database_name(oldest_datoid);

			/*
			 * Immediately kick autovacuum into action as we're already
			 * in ERROR territory.
			 */
			SendPostmasterSignal(PMSIGNAL_START_AUTOVAC_LAUNCHER);

			/* complain even if that DB has disappeared */
			if (oldest_datname)
				ereport(ERROR,
						(errcode(ERRCODE_PROGRAM_LIMIT_EXCEEDED),
						 errmsg("database is not accepting commands that generate new MultiXactIds to avoid wraparound data loss in database \"%s\"",
								oldest_datname),
				 errhint("Execute a database-wide VACUUM in that database.\n"
						 "You might also need to commit or roll back old prepared transactions.")));
			else
				ereport(ERROR,
						(errcode(ERRCODE_PROGRAM_LIMIT_EXCEEDED),
						 errmsg("database is not accepting commands that generate new MultiXactIds to avoid wraparound data loss in database with OID %u",
								oldest_datoid),
				 errhint("Execute a database-wide VACUUM in that database.\n"
						 "You might also need to commit or roll back old prepared transactions.")));
		}

		/*
		 * To avoid swamping the postmaster with signals, we issue the autovac
		 * request only once per 64K multis generated.  This still gives
		 * plenty of chances before we get into real trouble.
		 */
		if (IsUnderPostmaster && (result % 65536) == 0)
			SendPostmasterSignal(PMSIGNAL_START_AUTOVAC_LAUNCHER);

		if (!MultiXactIdPrecedes(result, multiWarnLimit))
		{
			char	   *oldest_datname = get_database_name(oldest_datoid);

			/* complain even if that DB has disappeared */
			if (oldest_datname)
				ereport(WARNING,
						(errmsg_plural("database \"%s\" must be vacuumed before %u more MultiXactId is used",
									   "database \"%s\" must be vacuumed before %u more MultiXactIds are used",
									   multiWrapLimit - result,
									   oldest_datname,
									   multiWrapLimit - result),
				 errhint("Execute a database-wide VACUUM in that database.\n"
						 "You might also need to commit or roll back old prepared transactions.")));
			else
				ereport(WARNING,
						(errmsg_plural("database with OID %u must be vacuumed before %u more MultiXactId is used",
									   "database with OID %u must be vacuumed before %u more MultiXactIds are used",
									   multiWrapLimit - result,
									   oldest_datoid,
									   multiWrapLimit - result),
				 errhint("Execute a database-wide VACUUM in that database.\n"
						 "You might also need to commit or roll back old prepared transactions.")));
		}

		/* Re-acquire lock and start over */
		LWLockAcquire(MultiXactGenLock, LW_EXCLUSIVE);
		result = MultiXactState->nextMXact;
		if (result < FirstMultiXactId)
			result = FirstMultiXactId;
	}

	/* Make sure there is room for the MXID in the file.  */
	ExtendMultiXactOffset(result);

	/*
	 * Reserve the members space, similarly to above.  Also, be careful not to
	 * return zero as the starting offset for any multixact. See
	 * GetMultiXactIdMembers() for motivation.
	 */
	nextOffset = MultiXactState->nextOffset;
	if (nextOffset == 0)
	{
		*offset = 1;
		nmembers++;				/* allocate member slot 0 too */
	}
	else
		*offset = nextOffset;

	/*----------
	 * Protect against overrun of the members space as well, with the
	 * following rules:
	 *
	 * If we're past offsetStopLimit, refuse to generate more multis.
	 * If we're close to offsetStopLimit, emit a warning.
	 *
	 * Arbitrarily, we start emitting warnings when we're 20 segments or less
	 * from offsetStopLimit.
	 *
	 * Note we haven't updated the shared state yet, so if we fail at this
	 * point, the multixact ID we grabbed can still be used by the next guy.
	 *
	 * Note that there is no point in forcing autovacuum runs here: the
	 * multixact freeze settings would have to be reduced for that to have any
	 * effect.
	 *----------
	 */
#define OFFSET_WARN_SEGMENTS	20
	if (MultiXactState->oldestOffsetKnown &&
		MultiXactOffsetWouldWrap(MultiXactState->offsetStopLimit, nextOffset,
								 nmembers))
	{
		/* see comment in the corresponding offsets wraparound case */
		SendPostmasterSignal(PMSIGNAL_START_AUTOVAC_LAUNCHER);

		ereport(ERROR,
				(errcode(ERRCODE_PROGRAM_LIMIT_EXCEEDED),
				 errmsg("multixact \"members\" limit exceeded"),
				 errdetail_plural("This command would create a multixact with %u members, but the remaining space is only enough for %u member.",
								  "This command would create a multixact with %u members, but the remaining space is only enough for %u members.",
							MultiXactState->offsetStopLimit - nextOffset - 1,
								  nmembers,
						   MultiXactState->offsetStopLimit - nextOffset - 1),
				 errhint("Execute a database-wide VACUUM in database with OID %u with reduced vacuum_multixact_freeze_min_age and vacuum_multixact_freeze_table_age settings.",
						 MultiXactState->oldestMultiXactDB)));
	}

	/*
	 * Check whether we should kick autovacuum into action, to prevent members
	 * wraparound. NB we use a much larger window to trigger autovacuum than
	 * just the warning limit. The warning is just a measure of last resort -
	 * this is in line with GetNewTransactionId's behaviour.
	 */
	if (!MultiXactState->oldestOffsetKnown ||
		(MultiXactState->nextOffset - MultiXactState->oldestOffset
		 > MULTIXACT_MEMBER_SAFE_THRESHOLD))
	{
		/*
		 * To avoid swamping the postmaster with signals, we issue the autovac
		 * request only when crossing a segment boundary. With default
		 * compilation settings that's roughly after 50k members.  This still
		 * gives plenty of chances before we get into real trouble.
		 */
		if ((MXOffsetToMemberPage(nextOffset) / SLRU_PAGES_PER_SEGMENT) !=
			(MXOffsetToMemberPage(nextOffset + nmembers) / SLRU_PAGES_PER_SEGMENT))
			SendPostmasterSignal(PMSIGNAL_START_AUTOVAC_LAUNCHER);
	}

	if (MultiXactState->oldestOffsetKnown &&
		MultiXactOffsetWouldWrap(MultiXactState->offsetStopLimit,
								 nextOffset,
								 nmembers + MULTIXACT_MEMBERS_PER_PAGE * SLRU_PAGES_PER_SEGMENT * OFFSET_WARN_SEGMENTS))
		ereport(WARNING,
				(errcode(ERRCODE_PROGRAM_LIMIT_EXCEEDED),
				 errmsg_plural("database with OID %u must be vacuumed before %d more multixact member is used",
							   "database with OID %u must be vacuumed before %d more multixact members are used",
						MultiXactState->offsetStopLimit - nextOffset + nmembers,
						MultiXactState->oldestMultiXactDB,
					MultiXactState->offsetStopLimit - nextOffset + nmembers),
				 errhint("Execute a database-wide VACUUM in that database with reduced vacuum_multixact_freeze_min_age and vacuum_multixact_freeze_table_age settings.")));

	ExtendMultiXactMember(nextOffset, nmembers);

	/*
	 * Critical section from here until caller has written the data into the
	 * just-reserved SLRU space; we don't want to error out with a partly
	 * written MultiXact structure.  (In particular, failing to write our
	 * start offset after advancing nextMXact would effectively corrupt the
	 * previous MultiXact.)
	 */
	START_CRIT_SECTION();

	/*
	 * Advance counters.  As in GetNewTransactionId(), this must not happen
	 * until after file extension has succeeded!
	 *
	 * We don't care about MultiXactId wraparound here; it will be handled by
	 * the next iteration.  But note that nextMXact may be InvalidMultiXactId
	 * or the first value on a segment-beginning page after this routine
	 * exits, so anyone else looking at the variable must be prepared to deal
	 * with either case.  Similarly, nextOffset may be zero, but we won't use
	 * that as the actual start offset of the next multixact.
	 */
	(MultiXactState->nextMXact)++;

	MultiXactState->nextOffset += nmembers;

	LWLockRelease(MultiXactGenLock);

	debug_elog4(DEBUG2, "GetNew: returning %u offset %u", result, *offset);
	return result;
}

/*
 * GetMultiXactIdMembers
 *		Returns the set of MultiXactMembers that make up a MultiXactId
 *
 * If the given MultiXactId is older than the value we know to be oldest, we
 * return -1.  The caller is expected to allow that only in permissible cases,
 * i.e. when the infomask lets it presuppose that the tuple had been
 * share-locked before a pg_upgrade; this means that the HEAP_XMAX_LOCK_ONLY
 * needs to be set, but HEAP_XMAX_KEYSHR_LOCK and HEAP_XMAX_EXCL_LOCK are not
 * set.
 *
 * Other border conditions, such as trying to read a value that's larger than
 * the value currently known as the next to assign, raise an error.  Previously
 * these also returned -1, but since this can lead to the wrong visibility
 * results, it is dangerous to do that.
 *
 * onlyLock must be set to true if caller is certain that the given multi
 * is used only to lock tuples; can be false without loss of correctness,
 * but passing a true means we can return quickly without checking for
 * old updates.
 */
int
GetMultiXactIdMembers(MultiXactId multi, MultiXactMember **members,
					  bool allow_old, bool onlyLock)
{
	int			pageno;
	int			prev_pageno;
	int			entryno;
	int			slotno;
	MultiXactOffset *offptr;
	MultiXactOffset offset;
	int			length;
	int			truelength;
	int			i;
	MultiXactId oldestMXact;
	MultiXactId nextMXact;
	MultiXactId tmpMXact;
	MultiXactOffset nextOffset;
	MultiXactMember *ptr;

	debug_elog3(DEBUG2, "GetMembers: asked for %u", multi);

	if (!MultiXactIdIsValid(multi))
		return -1;

	/* See if the MultiXactId is in the local cache */
	length = mXactCacheGetById(multi, members);
	if (length >= 0)
	{
		debug_elog3(DEBUG2, "GetMembers: found %s in the cache",
					mxid_to_string(multi, length, *members));
		return length;
	}

	/* Set our OldestVisibleMXactId[] entry if we didn't already */
	MultiXactIdSetOldestVisible();

	/*
	 * If we know the multi is used only for locking and not for updates, then
	 * we can skip checking if the value is older than our oldest visible
	 * multi.  It cannot possibly still be running.
	 */
	if (onlyLock &&
		MultiXactIdPrecedes(multi, OldestVisibleMXactId[MyBackendId]))
	{
		debug_elog2(DEBUG2, "GetMembers: a locker-only multi is too old");
		*members = NULL;
		return -1;
	}

	/*
	 * We check known limits on MultiXact before resorting to the SLRU area.
	 *
	 * An ID older than MultiXactState->oldestMultiXactId cannot possibly be
	 * useful; it has already been removed, or will be removed shortly, by
	 * truncation.  Returning the wrong values could lead to an incorrect
	 * visibility result.  However, to support pg_upgrade we need to allow an
	 * empty set to be returned regardless, if the caller is willing to accept
	 * it; the caller is expected to check that it's an allowed condition
	 * (such as ensuring that the infomask bits set on the tuple are
	 * consistent with the pg_upgrade scenario).  If the caller is expecting
	 * this to be called only on recently created multis, then we raise an
	 * error.
	 *
	 * Conversely, an ID >= nextMXact shouldn't ever be seen here; if it is
	 * seen, it implies undetected ID wraparound has occurred.  This raises a
	 * hard error.
	 *
	 * Shared lock is enough here since we aren't modifying any global state.
	 * Acquire it just long enough to grab the current counter values.  We may
	 * need both nextMXact and nextOffset; see below.
	 */
	LWLockAcquire(MultiXactGenLock, LW_SHARED);

	oldestMXact = MultiXactState->oldestMultiXactId;
	nextMXact = MultiXactState->nextMXact;
	nextOffset = MultiXactState->nextOffset;

	LWLockRelease(MultiXactGenLock);

	if (MultiXactIdPrecedes(multi, oldestMXact))
	{
		ereport(allow_old ? DEBUG1 : ERROR,
				(errcode(ERRCODE_INTERNAL_ERROR),
		 errmsg("MultiXactId %u does no longer exist -- apparent wraparound",
				multi)));
		return -1;
	}

	if (!MultiXactIdPrecedes(multi, nextMXact))
		ereport(ERROR,
				(errcode(ERRCODE_INTERNAL_ERROR),
				 errmsg("MultiXactId %u has not been created yet -- apparent wraparound",
						multi)));

	/*
	 * Find out the offset at which we need to start reading MultiXactMembers
	 * and the number of members in the multixact.  We determine the latter as
	 * the difference between this multixact's starting offset and the next
	 * one's.  However, there are some corner cases to worry about:
	 *
	 * 1. This multixact may be the latest one created, in which case there is
	 * no next one to look at.  In this case the nextOffset value we just
	 * saved is the correct endpoint.
	 *
	 * 2. The next multixact may still be in process of being filled in: that
	 * is, another process may have done GetNewMultiXactId but not yet written
	 * the offset entry for that ID.  In that scenario, it is guaranteed that
	 * the offset entry for that multixact exists (because GetNewMultiXactId
	 * won't release MultiXactGenLock until it does) but contains zero
	 * (because we are careful to pre-zero offset pages). Because
	 * GetNewMultiXactId will never return zero as the starting offset for a
	 * multixact, when we read zero as the next multixact's offset, we know we
	 * have this case.  We sleep for a bit and try again.
	 *
	 * 3. Because GetNewMultiXactId increments offset zero to offset one to
	 * handle case #2, there is an ambiguity near the point of offset
	 * wraparound.  If we see next multixact's offset is one, is that our
	 * multixact's actual endpoint, or did it end at zero with a subsequent
	 * increment?  We handle this using the knowledge that if the zero'th
	 * member slot wasn't filled, it'll contain zero, and zero isn't a valid
	 * transaction ID so it can't be a multixact member.  Therefore, if we
	 * read a zero from the members array, just ignore it.
	 *
	 * This is all pretty messy, but the mess occurs only in infrequent corner
	 * cases, so it seems better than holding the MultiXactGenLock for a long
	 * time on every multixact creation.
	 */
retry:
	LWLockAcquire(MultiXactOffsetControlLock, LW_EXCLUSIVE);

	pageno = MultiXactIdToOffsetPage(multi);
	entryno = MultiXactIdToOffsetEntry(multi);

	slotno = SimpleLruReadPage(MultiXactOffsetCtl, pageno, true, multi);
	offptr = (MultiXactOffset *) MultiXactOffsetCtl->shared->page_buffer[slotno];
	offptr += entryno;
	offset = *offptr;

	Assert(offset != 0);

	/*
	 * Use the same increment rule as GetNewMultiXactId(), that is, don't
	 * handle wraparound explicitly until needed.
	 */
	tmpMXact = multi + 1;

	if (nextMXact == tmpMXact)
	{
		/* Corner case 1: there is no next multixact */
		length = nextOffset - offset;
	}
	else
	{
		MultiXactOffset nextMXOffset;

		/* handle wraparound if needed */
		if (tmpMXact < FirstMultiXactId)
			tmpMXact = FirstMultiXactId;

		prev_pageno = pageno;

		pageno = MultiXactIdToOffsetPage(tmpMXact);
		entryno = MultiXactIdToOffsetEntry(tmpMXact);

		if (pageno != prev_pageno)
			slotno = SimpleLruReadPage(MultiXactOffsetCtl, pageno, true, tmpMXact);

		offptr = (MultiXactOffset *) MultiXactOffsetCtl->shared->page_buffer[slotno];
		offptr += entryno;
		nextMXOffset = *offptr;

		if (nextMXOffset == 0)
		{
			/* Corner case 2: next multixact is still being filled in */
			LWLockRelease(MultiXactOffsetControlLock);
			CHECK_FOR_INTERRUPTS();
			pg_usleep(1000L);
			goto retry;
		}

		length = nextMXOffset - offset;
	}

	LWLockRelease(MultiXactOffsetControlLock);

	ptr = (MultiXactMember *) palloc(length * sizeof(MultiXactMember));
	*members = ptr;

	/* Now get the members themselves. */
	LWLockAcquire(MultiXactMemberControlLock, LW_EXCLUSIVE);

	truelength = 0;
	prev_pageno = -1;
	for (i = 0; i < length; i++, offset++)
	{
		TransactionId *xactptr;
		uint32	   *flagsptr;
		int			flagsoff;
		int			bshift;
		int			memberoff;

		pageno = MXOffsetToMemberPage(offset);
		memberoff = MXOffsetToMemberOffset(offset);

		if (pageno != prev_pageno)
		{
			slotno = SimpleLruReadPage(MultiXactMemberCtl, pageno, true, multi);
			prev_pageno = pageno;
		}

		xactptr = (TransactionId *)
			(MultiXactMemberCtl->shared->page_buffer[slotno] + memberoff);

		if (!TransactionIdIsValid(*xactptr))
		{
			/* Corner case 3: we must be looking at unused slot zero */
			Assert(offset == 0);
			continue;
		}

		flagsoff = MXOffsetToFlagsOffset(offset);
		bshift = MXOffsetToFlagsBitShift(offset);
		flagsptr = (uint32 *) (MultiXactMemberCtl->shared->page_buffer[slotno] + flagsoff);

		ptr[truelength].xid = *xactptr;
		ptr[truelength].status = (*flagsptr >> bshift) & MXACT_MEMBER_XACT_BITMASK;
		truelength++;
	}

	LWLockRelease(MultiXactMemberControlLock);

	/*
	 * Copy the result into the local cache.
	 */
	mXactCachePut(multi, truelength, ptr);

	debug_elog3(DEBUG2, "GetMembers: no cache for %s",
				mxid_to_string(multi, truelength, ptr));
	return truelength;
}

/*
 * mxactMemberComparator
 *		qsort comparison function for MultiXactMember
 *
 * We can't use wraparound comparison for XIDs because that does not respect
 * the triangle inequality!  Any old sort order will do.
 */
static int
mxactMemberComparator(const void *arg1, const void *arg2)
{
	MultiXactMember member1 = *(const MultiXactMember *) arg1;
	MultiXactMember member2 = *(const MultiXactMember *) arg2;

	if (member1.xid > member2.xid)
		return 1;
	if (member1.xid < member2.xid)
		return -1;
	if (member1.status > member2.status)
		return 1;
	if (member1.status < member2.status)
		return -1;
	return 0;
}

/*
 * mXactCacheGetBySet
 *		returns a MultiXactId from the cache based on the set of
 *		TransactionIds that compose it, or InvalidMultiXactId if
 *		none matches.
 *
 * This is helpful, for example, if two transactions want to lock a huge
 * table.  By using the cache, the second will use the same MultiXactId
 * for the majority of tuples, thus keeping MultiXactId usage low (saving
 * both I/O and wraparound issues).
 *
 * NB: the passed members array will be sorted in-place.
 */
static MultiXactId
mXactCacheGetBySet(int nmembers, MultiXactMember *members)
{
	dlist_iter	iter;

	debug_elog3(DEBUG2, "CacheGet: looking for %s",
				mxid_to_string(InvalidMultiXactId, nmembers, members));

	/* sort the array so comparison is easy */
	qsort(members, nmembers, sizeof(MultiXactMember), mxactMemberComparator);

	dlist_foreach(iter, &MXactCache)
	{
		mXactCacheEnt *entry = dlist_container(mXactCacheEnt, node, iter.cur);

		if (entry->nmembers != nmembers)
			continue;

		/*
		 * We assume the cache entries are sorted, and that the unused bits in
		 * "status" are zeroed.
		 */
		if (memcmp(members, entry->members, nmembers * sizeof(MultiXactMember)) == 0)
		{
			debug_elog3(DEBUG2, "CacheGet: found %u", entry->multi);
			dlist_move_head(&MXactCache, iter.cur);
			return entry->multi;
		}
	}

	debug_elog2(DEBUG2, "CacheGet: not found :-(");
	return InvalidMultiXactId;
}

/*
 * mXactCacheGetById
 *		returns the composing MultiXactMember set from the cache for a
 *		given MultiXactId, if present.
 *
 * If successful, *xids is set to the address of a palloc'd copy of the
 * MultiXactMember set.  Return value is number of members, or -1 on failure.
 */
static int
mXactCacheGetById(MultiXactId multi, MultiXactMember **members)
{
	dlist_iter	iter;

	debug_elog3(DEBUG2, "CacheGet: looking for %u", multi);

	dlist_foreach(iter, &MXactCache)
	{
		mXactCacheEnt *entry = dlist_container(mXactCacheEnt, node, iter.cur);

		if (entry->multi == multi)
		{
			MultiXactMember *ptr;
			Size		size;

			size = sizeof(MultiXactMember) * entry->nmembers;
			ptr = (MultiXactMember *) palloc(size);
			*members = ptr;

			memcpy(ptr, entry->members, size);

			debug_elog3(DEBUG2, "CacheGet: found %s",
						mxid_to_string(multi,
									   entry->nmembers,
									   entry->members));

			/*
			 * Note we modify the list while not using a modifiable iterator.
			 * This is acceptable only because we exit the iteration
			 * immediately afterwards.
			 */
			dlist_move_head(&MXactCache, iter.cur);

			return entry->nmembers;
		}
	}

	debug_elog2(DEBUG2, "CacheGet: not found");
	return -1;
}

/*
 * mXactCachePut
 *		Add a new MultiXactId and its composing set into the local cache.
 */
static void
mXactCachePut(MultiXactId multi, int nmembers, MultiXactMember *members)
{
	mXactCacheEnt *entry;

	debug_elog3(DEBUG2, "CachePut: storing %s",
				mxid_to_string(multi, nmembers, members));

	if (MXactContext == NULL)
	{
		/* The cache only lives as long as the current transaction */
		debug_elog2(DEBUG2, "CachePut: initializing memory context");
		MXactContext = AllocSetContextCreate(TopTransactionContext,
											 "MultiXact Cache Context",
											 ALLOCSET_SMALL_MINSIZE,
											 ALLOCSET_SMALL_INITSIZE,
											 ALLOCSET_SMALL_MAXSIZE);
	}

	entry = (mXactCacheEnt *)
		MemoryContextAlloc(MXactContext,
						   offsetof(mXactCacheEnt, members) +
						   nmembers * sizeof(MultiXactMember));

	entry->multi = multi;
	entry->nmembers = nmembers;
	memcpy(entry->members, members, nmembers * sizeof(MultiXactMember));

	/* mXactCacheGetBySet assumes the entries are sorted, so sort them */
	qsort(entry->members, nmembers, sizeof(MultiXactMember), mxactMemberComparator);

	dlist_push_head(&MXactCache, &entry->node);
	if (MXactCacheMembers++ >= MAX_CACHE_ENTRIES)
	{
		dlist_node *node;
		mXactCacheEnt *entry;

		node = dlist_tail_node(&MXactCache);
		dlist_delete(node);
		MXactCacheMembers--;

		entry = dlist_container(mXactCacheEnt, node, node);
		debug_elog3(DEBUG2, "CachePut: pruning cached multi %u",
					entry->multi);

		pfree(entry);
	}
}

static char *
mxstatus_to_string(MultiXactStatus status)
{
	switch (status)
	{
		case MultiXactStatusForKeyShare:
			return "keysh";
		case MultiXactStatusForShare:
			return "sh";
		case MultiXactStatusForNoKeyUpdate:
			return "fornokeyupd";
		case MultiXactStatusForUpdate:
			return "forupd";
		case MultiXactStatusNoKeyUpdate:
			return "nokeyupd";
		case MultiXactStatusUpdate:
			return "upd";
		default:
			elog(ERROR, "unrecognized multixact status %d", status);
			return "";
	}
}

char *
mxid_to_string(MultiXactId multi, int nmembers, MultiXactMember *members)
{
	static char *str = NULL;
	StringInfoData buf;
	int			i;

	if (str != NULL)
		pfree(str);

	initStringInfo(&buf);

	appendStringInfo(&buf, "%u %d[%u (%s)", multi, nmembers, members[0].xid,
					 mxstatus_to_string(members[0].status));

	for (i = 1; i < nmembers; i++)
		appendStringInfo(&buf, ", %u (%s)", members[i].xid,
						 mxstatus_to_string(members[i].status));

	appendStringInfoChar(&buf, ']');
	str = MemoryContextStrdup(TopMemoryContext, buf.data);
	pfree(buf.data);
	return str;
}

/*
 * AtEOXact_MultiXact
 *		Handle transaction end for MultiXact
 *
 * This is called at top transaction commit or abort (we don't care which).
 */
void
AtEOXact_MultiXact(void)
{
	/*
	 * Reset our OldestMemberMXactId and OldestVisibleMXactId values, both of
	 * which should only be valid while within a transaction.
	 *
	 * We assume that storing a MultiXactId is atomic and so we need not take
	 * MultiXactGenLock to do this.
	 */
	OldestMemberMXactId[MyBackendId] = InvalidMultiXactId;
	OldestVisibleMXactId[MyBackendId] = InvalidMultiXactId;

	/*
	 * Discard the local MultiXactId cache.  Since MXactContext was created as
	 * a child of TopTransactionContext, we needn't delete it explicitly.
	 */
	MXactContext = NULL;
	dlist_init(&MXactCache);
	MXactCacheMembers = 0;
}

/*
 * AtPrepare_MultiXact
 *		Save multixact state at 2PC transaction prepare
 *
 * In this phase, we only store our OldestMemberMXactId value in the two-phase
 * state file.
 */
void
AtPrepare_MultiXact(void)
{
	MultiXactId myOldestMember = OldestMemberMXactId[MyBackendId];

	if (MultiXactIdIsValid(myOldestMember))
		RegisterTwoPhaseRecord(TWOPHASE_RM_MULTIXACT_ID, 0,
							   &myOldestMember, sizeof(MultiXactId));
}

/*
 * PostPrepare_MultiXact
 *		Clean up after successful PREPARE TRANSACTION
 */
void
PostPrepare_MultiXact(TransactionId xid)
{
	MultiXactId myOldestMember;

	/*
	 * Transfer our OldestMemberMXactId value to the slot reserved for the
	 * prepared transaction.
	 */
	myOldestMember = OldestMemberMXactId[MyBackendId];
	if (MultiXactIdIsValid(myOldestMember))
	{
		BackendId	dummyBackendId = TwoPhaseGetDummyBackendId(xid);

		/*
		 * Even though storing MultiXactId is atomic, acquire lock to make
		 * sure others see both changes, not just the reset of the slot of the
		 * current backend. Using a volatile pointer might suffice, but this
		 * isn't a hot spot.
		 */
		LWLockAcquire(MultiXactGenLock, LW_EXCLUSIVE);

		OldestMemberMXactId[dummyBackendId] = myOldestMember;
		OldestMemberMXactId[MyBackendId] = InvalidMultiXactId;

		LWLockRelease(MultiXactGenLock);
	}

	/*
	 * We don't need to transfer OldestVisibleMXactId value, because the
	 * transaction is not going to be looking at any more multixacts once it's
	 * prepared.
	 *
	 * We assume that storing a MultiXactId is atomic and so we need not take
	 * MultiXactGenLock to do this.
	 */
	OldestVisibleMXactId[MyBackendId] = InvalidMultiXactId;

	/*
	 * Discard the local MultiXactId cache like in AtEOX_MultiXact
	 */
	MXactContext = NULL;
	dlist_init(&MXactCache);
	MXactCacheMembers = 0;
}

/*
 * multixact_twophase_recover
 *		Recover the state of a prepared transaction at startup
 */
void
multixact_twophase_recover(TransactionId xid, uint16 info,
						   void *recdata, uint32 len)
{
	BackendId	dummyBackendId = TwoPhaseGetDummyBackendId(xid);
	MultiXactId oldestMember;

	/*
	 * Get the oldest member XID from the state file record, and set it in the
	 * OldestMemberMXactId slot reserved for this prepared transaction.
	 */
	Assert(len == sizeof(MultiXactId));
	oldestMember = *((MultiXactId *) recdata);

	OldestMemberMXactId[dummyBackendId] = oldestMember;
}

/*
 * multixact_twophase_postcommit
 *		Similar to AtEOX_MultiXact but for COMMIT PREPARED
 */
void
multixact_twophase_postcommit(TransactionId xid, uint16 info,
							  void *recdata, uint32 len)
{
	BackendId	dummyBackendId = TwoPhaseGetDummyBackendId(xid);

	Assert(len == sizeof(MultiXactId));

	OldestMemberMXactId[dummyBackendId] = InvalidMultiXactId;
}

/*
 * multixact_twophase_postabort
 *		This is actually just the same as the COMMIT case.
 */
void
multixact_twophase_postabort(TransactionId xid, uint16 info,
							 void *recdata, uint32 len)
{
	multixact_twophase_postcommit(xid, info, recdata, len);
}

/*
 * Initialization of shared memory for MultiXact.  We use two SLRU areas,
 * thus double memory.  Also, reserve space for the shared MultiXactState
 * struct and the per-backend MultiXactId arrays (two of those, too).
 */
Size
MultiXactShmemSize(void)
{
	Size		size;

	/* We need 2*MaxOldestSlot + 1 perBackendXactIds[] entries */
#define SHARED_MULTIXACT_STATE_SIZE \
	add_size(offsetof(MultiXactStateData, perBackendXactIds) + sizeof(MultiXactId), \
			 mul_size(sizeof(MultiXactId) * 2, MaxOldestSlot))

	size = SHARED_MULTIXACT_STATE_SIZE;
	size = add_size(size, SimpleLruShmemSize(NUM_MXACTOFFSET_BUFFERS, 0));
	size = add_size(size, SimpleLruShmemSize(NUM_MXACTMEMBER_BUFFERS, 0));

	return size;
}

void
MultiXactShmemInit(void)
{
	bool		found;

	debug_elog2(DEBUG2, "Shared Memory Init for MultiXact");

	MultiXactOffsetCtl->PagePrecedes = MultiXactOffsetPagePrecedes;
	MultiXactMemberCtl->PagePrecedes = MultiXactMemberPagePrecedes;

	SimpleLruInit(MultiXactOffsetCtl,
				  "MultiXactOffset Ctl", NUM_MXACTOFFSET_BUFFERS, 0,
				  MultiXactOffsetControlLock, "pg_multixact/offsets");
	SimpleLruInit(MultiXactMemberCtl,
				  "MultiXactMember Ctl", NUM_MXACTMEMBER_BUFFERS, 0,
				  MultiXactMemberControlLock, "pg_multixact/members");

	/* Initialize our shared state struct */
	MultiXactState = ShmemInitStruct("Shared MultiXact State",
									 SHARED_MULTIXACT_STATE_SIZE,
									 &found);
	if (!IsUnderPostmaster)
	{
		Assert(!found);

		/* Make sure we zero out the per-backend state */
		MemSet(MultiXactState, 0, SHARED_MULTIXACT_STATE_SIZE);
	}
	else
		Assert(found);

	/*
	 * Set up array pointers.  Note that perBackendXactIds[0] is wasted space
	 * since we only use indexes 1..MaxOldestSlot in each array.
	 */
	OldestMemberMXactId = MultiXactState->perBackendXactIds;
	OldestVisibleMXactId = OldestMemberMXactId + MaxOldestSlot;
}

/*
 * This func must be called ONCE on system install.  It creates the initial
 * MultiXact segments.  (The MultiXacts directories are assumed to have been
 * created by initdb, and MultiXactShmemInit must have been called already.)
 */
void
BootStrapMultiXact(void)
{
	int			slotno;

	LWLockAcquire(MultiXactOffsetControlLock, LW_EXCLUSIVE);

	/* Create and zero the first page of the offsets log */
	slotno = ZeroMultiXactOffsetPage(0, false);

	/* Make sure it's written out */
	SimpleLruWritePage(MultiXactOffsetCtl, slotno);
	Assert(!MultiXactOffsetCtl->shared->page_dirty[slotno]);

	LWLockRelease(MultiXactOffsetControlLock);

	LWLockAcquire(MultiXactMemberControlLock, LW_EXCLUSIVE);

	/* Create and zero the first page of the members log */
	slotno = ZeroMultiXactMemberPage(0, false);

	/* Make sure it's written out */
	SimpleLruWritePage(MultiXactMemberCtl, slotno);
	Assert(!MultiXactMemberCtl->shared->page_dirty[slotno]);

	LWLockRelease(MultiXactMemberControlLock);
}

/*
 * Initialize (or reinitialize) a page of MultiXactOffset to zeroes.
 * If writeXlog is TRUE, also emit an XLOG record saying we did this.
 *
 * The page is not actually written, just set up in shared memory.
 * The slot number of the new page is returned.
 *
 * Control lock must be held at entry, and will be held at exit.
 */
static int
ZeroMultiXactOffsetPage(int pageno, bool writeXlog)
{
	int			slotno;

	slotno = SimpleLruZeroPage(MultiXactOffsetCtl, pageno);

	if (writeXlog)
		WriteMZeroPageXlogRec(pageno, XLOG_MULTIXACT_ZERO_OFF_PAGE);

	return slotno;
}

/*
 * Ditto, for MultiXactMember
 */
static int
ZeroMultiXactMemberPage(int pageno, bool writeXlog)
{
	int			slotno;

	slotno = SimpleLruZeroPage(MultiXactMemberCtl, pageno);

	if (writeXlog)
		WriteMZeroPageXlogRec(pageno, XLOG_MULTIXACT_ZERO_MEM_PAGE);

	return slotno;
}

/*
 * MaybeExtendOffsetSlru
 *		Extend the offsets SLRU area, if necessary
 *
 * After a binary upgrade from <= 9.2, the pg_multixact/offset SLRU area might
 * contain files that are shorter than necessary; this would occur if the old
 * installation had used multixacts beyond the first page (files cannot be
 * copied, because the on-disk representation is different).  pg_upgrade would
 * update pg_control to set the next offset value to be at that position, so
 * that tuples marked as locked by such MultiXacts would be seen as visible
 * without having to consult multixact.  However, trying to create and use a
 * new MultiXactId would result in an error because the page on which the new
 * value would reside does not exist.  This routine is in charge of creating
 * such pages.
 */
static void
MaybeExtendOffsetSlru(void)
{
	int			pageno;

	pageno = MultiXactIdToOffsetPage(MultiXactState->nextMXact);

	LWLockAcquire(MultiXactOffsetControlLock, LW_EXCLUSIVE);

	if (!SimpleLruDoesPhysicalPageExist(MultiXactOffsetCtl, pageno))
	{
		int			slotno;

		/*
		 * Fortunately for us, SimpleLruWritePage is already prepared to deal
		 * with creating a new segment file even if the page we're writing is
		 * not the first in it, so this is enough.
		 */
		slotno = ZeroMultiXactOffsetPage(pageno, false);
		SimpleLruWritePage(MultiXactOffsetCtl, slotno);
	}

	LWLockRelease(MultiXactOffsetControlLock);
}

/*
 * This must be called ONCE during postmaster or standalone-backend startup.
 *
 * StartupXLOG has already established nextMXact/nextOffset by calling
 * MultiXactSetNextMXact and/or MultiXactAdvanceNextMXact, and the oldestMulti
 * info from pg_control and/or MultiXactAdvanceOldest, but we haven't yet
 * replayed WAL.
 */
void
StartupMultiXact(void)
{
	MultiXactId multi = MultiXactState->nextMXact;
	MultiXactOffset offset = MultiXactState->nextOffset;
	int			pageno;

	/*
	 * Initialize offset's idea of the latest page number.
	 */
	pageno = MultiXactIdToOffsetPage(multi);
	MultiXactOffsetCtl->shared->latest_page_number = pageno;

	/*
	 * Initialize member's idea of the latest page number.
	 */
	pageno = MXOffsetToMemberPage(offset);
	MultiXactMemberCtl->shared->latest_page_number = pageno;
}

/*
 * This must be called ONCE at the end of startup/recovery.
 */
void
TrimMultiXact(void)
{
	MultiXactId nextMXact;
	MultiXactOffset offset;
	MultiXactId oldestMXact;
	Oid			oldestMXactDB;
	int			pageno;
	int			entryno;
	int			flagsoff;

	LWLockAcquire(MultiXactGenLock, LW_SHARED);
	nextMXact = MultiXactState->nextMXact;
	offset = MultiXactState->nextOffset;
	oldestMXact = MultiXactState->oldestMultiXactId;
	oldestMXactDB = MultiXactState->oldestMultiXactDB;
	LWLockRelease(MultiXactGenLock);

	/* Clean up offsets state */
	LWLockAcquire(MultiXactOffsetControlLock, LW_EXCLUSIVE);

	/*
	 * (Re-)Initialize our idea of the latest page number for offsets.
	 */
	pageno = MultiXactIdToOffsetPage(nextMXact);
	MultiXactOffsetCtl->shared->latest_page_number = pageno;

	/*
	 * Zero out the remainder of the current offsets page.  See notes in
	 * TrimCLOG() for motivation.
	 */
	entryno = MultiXactIdToOffsetEntry(nextMXact);
	if (entryno != 0)
	{
		int			slotno;
		MultiXactOffset *offptr;

		slotno = SimpleLruReadPage(MultiXactOffsetCtl, pageno, true, nextMXact);
		offptr = (MultiXactOffset *) MultiXactOffsetCtl->shared->page_buffer[slotno];
		offptr += entryno;

		MemSet(offptr, 0, BLCKSZ - (entryno * sizeof(MultiXactOffset)));

		MultiXactOffsetCtl->shared->page_dirty[slotno] = true;
	}

	LWLockRelease(MultiXactOffsetControlLock);

	/* And the same for members */
	LWLockAcquire(MultiXactMemberControlLock, LW_EXCLUSIVE);

	/*
	 * (Re-)Initialize our idea of the latest page number for members.
	 */
	pageno = MXOffsetToMemberPage(offset);
	MultiXactMemberCtl->shared->latest_page_number = pageno;

	/*
	 * Zero out the remainder of the current members page.  See notes in
	 * TrimCLOG() for motivation.
	 */
	flagsoff = MXOffsetToFlagsOffset(offset);
	if (flagsoff != 0)
	{
		int			slotno;
		TransactionId *xidptr;
		int			memberoff;

		memberoff = MXOffsetToMemberOffset(offset);
		slotno = SimpleLruReadPage(MultiXactMemberCtl, pageno, true, offset);
		xidptr = (TransactionId *)
			(MultiXactMemberCtl->shared->page_buffer[slotno] + memberoff);

		MemSet(xidptr, 0, BLCKSZ - memberoff);

		/*
		 * Note: we don't need to zero out the flag bits in the remaining
		 * members of the current group, because they are always reset before
		 * writing.
		 */

		MultiXactMemberCtl->shared->page_dirty[slotno] = true;
	}

	LWLockRelease(MultiXactMemberControlLock);

	/* signal that we're officially up */
	LWLockAcquire(MultiXactGenLock, LW_EXCLUSIVE);
	MultiXactState->finishedStartup = true;
	LWLockRelease(MultiXactGenLock);

	/* Now compute how far away the next members wraparound is. */
	SetMultiXactIdLimit(oldestMXact, oldestMXactDB);
}

/*
 * This must be called ONCE during postmaster or standalone-backend shutdown
 */
void
ShutdownMultiXact(void)
{
	/* Flush dirty MultiXact pages to disk */
	TRACE_POSTGRESQL_MULTIXACT_CHECKPOINT_START(false);
	SimpleLruFlush(MultiXactOffsetCtl, false);
	SimpleLruFlush(MultiXactMemberCtl, false);
	TRACE_POSTGRESQL_MULTIXACT_CHECKPOINT_DONE(false);
}

/*
 * Get the MultiXact data to save in a checkpoint record
 */
void
MultiXactGetCheckptMulti(bool is_shutdown,
						 MultiXactId *nextMulti,
						 MultiXactOffset *nextMultiOffset,
						 MultiXactId *oldestMulti,
						 Oid *oldestMultiDB)
{
	LWLockAcquire(MultiXactGenLock, LW_SHARED);
	*nextMulti = MultiXactState->nextMXact;
	*nextMultiOffset = MultiXactState->nextOffset;
	*oldestMulti = MultiXactState->oldestMultiXactId;
	*oldestMultiDB = MultiXactState->oldestMultiXactDB;
	LWLockRelease(MultiXactGenLock);

	debug_elog6(DEBUG2,
				"MultiXact: checkpoint is nextMulti %u, nextOffset %u, oldestMulti %u in DB %u",
				*nextMulti, *nextMultiOffset, *oldestMulti, *oldestMultiDB);
}

/*
 * Perform a checkpoint --- either during shutdown, or on-the-fly
 */
void
CheckPointMultiXact(void)
{
	TRACE_POSTGRESQL_MULTIXACT_CHECKPOINT_START(true);

	/* Flush dirty MultiXact pages to disk */
	SimpleLruFlush(MultiXactOffsetCtl, true);
	SimpleLruFlush(MultiXactMemberCtl, true);

	TRACE_POSTGRESQL_MULTIXACT_CHECKPOINT_DONE(true);
}

/*
 * Set the next-to-be-assigned MultiXactId and offset
 *
 * This is used when we can determine the correct next ID/offset exactly
 * from a checkpoint record.  Although this is only called during bootstrap
 * and XLog replay, we take the lock in case any hot-standby backends are
 * examining the values.
 */
void
MultiXactSetNextMXact(MultiXactId nextMulti,
					  MultiXactOffset nextMultiOffset)
{
	debug_elog4(DEBUG2, "MultiXact: setting next multi to %u offset %u",
				nextMulti, nextMultiOffset);
	LWLockAcquire(MultiXactGenLock, LW_EXCLUSIVE);
	MultiXactState->nextMXact = nextMulti;
	MultiXactState->nextOffset = nextMultiOffset;
	LWLockRelease(MultiXactGenLock);

	/*
	 * During a binary upgrade, make sure that the offsets SLRU is large
	 * enough to contain the next value that would be created.
	 *
	 * We need to do this pretty early during the first startup in binary
	 * upgrade mode: before StartupMultiXact() in fact, because this routine
	 * is called even before that by StartupXLOG().  And we can't do it
	 * earlier than at this point, because during that first call of this
	 * routine we determine the MultiXactState->nextMXact value that
	 * MaybeExtendOffsetSlru needs.
	 */
	if (IsBinaryUpgrade)
		MaybeExtendOffsetSlru();
}

/*
 * Determine the last safe MultiXactId to allocate given the currently oldest
 * datminmxid (ie, the oldest MultiXactId that might exist in any database
 * of our cluster), and the OID of the (or a) database with that value.
 */
void
SetMultiXactIdLimit(MultiXactId oldest_datminmxid, Oid oldest_datoid)
{
	MultiXactId multiVacLimit;
	MultiXactId multiWarnLimit;
	MultiXactId multiStopLimit;
	MultiXactId multiWrapLimit;
	MultiXactId curMulti;
	bool		needs_offset_vacuum;

	Assert(MultiXactIdIsValid(oldest_datminmxid));

	/*
	 * We pretend that a wrap will happen halfway through the multixact ID
	 * space, but that's not really true, because multixacts wrap differently
	 * from transaction IDs.  Note that, separately from any concern about
	 * multixact IDs wrapping, we must ensure that multixact members do not
	 * wrap.  Limits for that are set in DetermineSafeOldestOffset, not here.
	 */
	multiWrapLimit = oldest_datminmxid + (MaxMultiXactId >> 1);
	if (multiWrapLimit < FirstMultiXactId)
		multiWrapLimit += FirstMultiXactId;

	/*
	 * We'll refuse to continue assigning MultiXactIds once we get within 100
	 * multi of data loss.
	 *
	 * Note: This differs from the magic number used in
	 * SetTransactionIdLimit() since vacuum itself will never generate new
	 * multis.  XXX actually it does, if it needs to freeze old multis.
	 */
	multiStopLimit = multiWrapLimit - 100;
	if (multiStopLimit < FirstMultiXactId)
		multiStopLimit -= FirstMultiXactId;

	/*
	 * We'll start complaining loudly when we get within 10M multis of the
	 * stop point.   This is kind of arbitrary, but if you let your gas gauge
	 * get down to 1% of full, would you be looking for the next gas station?
	 * We need to be fairly liberal about this number because there are lots
	 * of scenarios where most transactions are done by automatic clients that
	 * won't pay attention to warnings. (No, we're not gonna make this
	 * configurable.  If you know enough to configure it, you know enough to
	 * not get in this kind of trouble in the first place.)
	 */
	multiWarnLimit = multiStopLimit - 10000000;
	if (multiWarnLimit < FirstMultiXactId)
		multiWarnLimit -= FirstMultiXactId;

	/*
	 * We'll start trying to force autovacuums when oldest_datminmxid gets to
	 * be more than autovacuum_multixact_freeze_max_age mxids old.
	 *
	 * Note: autovacuum_multixact_freeze_max_age is a PGC_POSTMASTER parameter
	 * so that we don't have to worry about dealing with on-the-fly changes in
	 * its value.  See SetTransactionIdLimit.
	 */
	multiVacLimit = oldest_datminmxid + autovacuum_multixact_freeze_max_age;
	if (multiVacLimit < FirstMultiXactId)
		multiVacLimit += FirstMultiXactId;

	/* Grab lock for just long enough to set the new limit values */
	LWLockAcquire(MultiXactGenLock, LW_EXCLUSIVE);
	MultiXactState->oldestMultiXactId = oldest_datminmxid;
	MultiXactState->oldestMultiXactDB = oldest_datoid;
	MultiXactState->multiVacLimit = multiVacLimit;
	MultiXactState->multiWarnLimit = multiWarnLimit;
	MultiXactState->multiStopLimit = multiStopLimit;
	MultiXactState->multiWrapLimit = multiWrapLimit;
	curMulti = MultiXactState->nextMXact;
	LWLockRelease(MultiXactGenLock);

	/* Log the info */
	ereport(DEBUG1,
	 (errmsg("MultiXactId wrap limit is %u, limited by database with OID %u",
			 multiWrapLimit, oldest_datoid)));

	/*
	 * Computing the actual limits is only possible once the data directory is
	 * in a consistent state. There's no need to compute the limits while
	 * still replaying WAL - no decisions about new multis are made even
	 * though multixact creations might be replayed. So we'll only do further
	 * checks after TrimMultiXact() has been called.
	 */
	if (!MultiXactState->finishedStartup)
		return;

	Assert(!InRecovery);

	/* Set limits for offset vacuum. */
	needs_offset_vacuum = SetOffsetVacuumLimit();

	/*
	 * If past the autovacuum force point, immediately signal an autovac
	 * request.  The reason for this is that autovac only processes one
	 * database per invocation.  Once it's finished cleaning up the oldest
	 * database, it'll call here, and we'll signal the postmaster to start
	 * another iteration immediately if there are still any old databases.
	 */
	if ((MultiXactIdPrecedes(multiVacLimit, curMulti) ||
		 needs_offset_vacuum) && IsUnderPostmaster)
		SendPostmasterSignal(PMSIGNAL_START_AUTOVAC_LAUNCHER);

	/* Give an immediate warning if past the wrap warn point */
	if (MultiXactIdPrecedes(multiWarnLimit, curMulti))
	{
		char	   *oldest_datname;

		/*
		 * We can be called when not inside a transaction, for example during
		 * StartupXLOG().  In such a case we cannot do database access, so we
		 * must just report the oldest DB's OID.
		 *
		 * Note: it's also possible that get_database_name fails and returns
		 * NULL, for example because the database just got dropped.  We'll
		 * still warn, even though the warning might now be unnecessary.
		 */
		if (IsTransactionState())
			oldest_datname = get_database_name(oldest_datoid);
		else
			oldest_datname = NULL;

		if (oldest_datname)
			ereport(WARNING,
					(errmsg_plural("database \"%s\" must be vacuumed before %u more MultiXactId is used",
								   "database \"%s\" must be vacuumed before %u more MultiXactIds are used",
								   multiWrapLimit - curMulti,
								   oldest_datname,
								   multiWrapLimit - curMulti),
					 errhint("To avoid a database shutdown, execute a database-wide VACUUM in that database.\n"
							 "You might also need to commit or roll back old prepared transactions.")));
		else
			ereport(WARNING,
					(errmsg_plural("database with OID %u must be vacuumed before %u more MultiXactId is used",
								   "database with OID %u must be vacuumed before %u more MultiXactIds are used",
								   multiWrapLimit - curMulti,
								   oldest_datoid,
								   multiWrapLimit - curMulti),
					 errhint("To avoid a database shutdown, execute a database-wide VACUUM in that database.\n"
							 "You might also need to commit or roll back old prepared transactions.")));
	}
}

/*
 * Ensure the next-to-be-assigned MultiXactId is at least minMulti,
 * and similarly nextOffset is at least minMultiOffset.
 *
 * This is used when we can determine minimum safe values from an XLog
 * record (either an on-line checkpoint or an mxact creation log entry).
 * Although this is only called during XLog replay, we take the lock in case
 * any hot-standby backends are examining the values.
 */
void
MultiXactAdvanceNextMXact(MultiXactId minMulti,
						  MultiXactOffset minMultiOffset)
{
	LWLockAcquire(MultiXactGenLock, LW_EXCLUSIVE);
	if (MultiXactIdPrecedes(MultiXactState->nextMXact, minMulti))
	{
		debug_elog3(DEBUG2, "MultiXact: setting next multi to %u", minMulti);
		MultiXactState->nextMXact = minMulti;
	}
	if (MultiXactOffsetPrecedes(MultiXactState->nextOffset, minMultiOffset))
	{
		debug_elog3(DEBUG2, "MultiXact: setting next offset to %u",
					minMultiOffset);
		MultiXactState->nextOffset = minMultiOffset;
	}
	LWLockRelease(MultiXactGenLock);
}

/*
 * Update our oldestMultiXactId value, but only if it's more recent than what
 * we had.
 *
 * This may only be called during WAL replay.
 */
void
MultiXactAdvanceOldest(MultiXactId oldestMulti, Oid oldestMultiDB)
{
	Assert(InRecovery);

	if (MultiXactIdPrecedes(MultiXactState->oldestMultiXactId, oldestMulti))
	{
		/*
		 * If there has been a truncation on the master, detected by seeing a
		 * moving oldestMulti, without a corresponding truncation record, we
		 * know that the primary is still running an older version of postgres
		 * that doesn't yet log multixact truncations. So perform the
		 * truncation ourselves.
		 */
		if (!MultiXactState->sawTruncationInCkptCycle)
		{
			ereport(LOG,
					(errmsg("performing legacy multixact truncation"),
					 errdetail("Legacy truncations are sometimes performed when replaying WAL from an older primary."),
					 errhint("Upgrade the primary, it is susceptible to data corruption.")));
			TruncateMultiXact(oldestMulti, oldestMultiDB, true);
		}

		SetMultiXactIdLimit(oldestMulti, oldestMultiDB);
	}

	/* only looked at in the startup process, no lock necessary */
	MultiXactState->sawTruncationInCkptCycle = false;
}

/*
 * Make sure that MultiXactOffset has room for a newly-allocated MultiXactId.
 *
 * NB: this is called while holding MultiXactGenLock.  We want it to be very
 * fast most of the time; even when it's not so fast, no actual I/O need
 * happen unless we're forced to write out a dirty log or xlog page to make
 * room in shared memory.
 */
static void
ExtendMultiXactOffset(MultiXactId multi)
{
	int			pageno;

	/*
	 * No work except at first MultiXactId of a page.  But beware: just after
	 * wraparound, the first MultiXactId of page zero is FirstMultiXactId.
	 */
	if (MultiXactIdToOffsetEntry(multi) != 0 &&
		multi != FirstMultiXactId)
		return;

	pageno = MultiXactIdToOffsetPage(multi);

	LWLockAcquire(MultiXactOffsetControlLock, LW_EXCLUSIVE);

	/* Zero the page and make an XLOG entry about it */
	ZeroMultiXactOffsetPage(pageno, true);

	LWLockRelease(MultiXactOffsetControlLock);
}

/*
 * Make sure that MultiXactMember has room for the members of a newly-
 * allocated MultiXactId.
 *
 * Like the above routine, this is called while holding MultiXactGenLock;
 * same comments apply.
 */
static void
ExtendMultiXactMember(MultiXactOffset offset, int nmembers)
{
	/*
	 * It's possible that the members span more than one page of the members
	 * file, so we loop to ensure we consider each page.  The coding is not
	 * optimal if the members span several pages, but that seems unusual
	 * enough to not worry much about.
	 */
	while (nmembers > 0)
	{
		int			flagsoff;
		int			flagsbit;
		uint32		difference;

		/*
		 * Only zero when at first entry of a page.
		 */
		flagsoff = MXOffsetToFlagsOffset(offset);
		flagsbit = MXOffsetToFlagsBitShift(offset);
		if (flagsoff == 0 && flagsbit == 0)
		{
			int			pageno;

			pageno = MXOffsetToMemberPage(offset);

			LWLockAcquire(MultiXactMemberControlLock, LW_EXCLUSIVE);

			/* Zero the page and make an XLOG entry about it */
			ZeroMultiXactMemberPage(pageno, true);

			LWLockRelease(MultiXactMemberControlLock);
		}

		/*
		 * Compute the number of items till end of current page.  Careful: if
		 * addition of unsigned ints wraps around, we're at the last page of
		 * the last segment; since that page holds a different number of items
		 * than other pages, we need to do it differently.
		 */
		if (offset + MAX_MEMBERS_IN_LAST_MEMBERS_PAGE < offset)
		{
			/*
			 * This is the last page of the last segment; we can compute the
			 * number of items left to allocate in it without modulo
			 * arithmetic.
			 */
			difference = MaxMultiXactOffset - offset + 1;
		}
		else
			difference = MULTIXACT_MEMBERS_PER_PAGE - offset % MULTIXACT_MEMBERS_PER_PAGE;

		/*
		 * Advance to next page, taking care to properly handle the wraparound
		 * case.  OK if nmembers goes negative.
		 */
		nmembers -= difference;
		offset += difference;
	}
}

/*
 * GetOldestMultiXactId
 *
 * Return the oldest MultiXactId that's still possibly still seen as live by
 * any running transaction.  Older ones might still exist on disk, but they no
 * longer have any running member transaction.
 *
 * It's not safe to truncate MultiXact SLRU segments on the value returned by
 * this function; however, it can be used by a full-table vacuum to set the
 * point at which it will be possible to truncate SLRU for that table.
 */
MultiXactId
GetOldestMultiXactId(void)
{
	MultiXactId oldestMXact;
	MultiXactId nextMXact;
	int			i;

	/*
	 * This is the oldest valid value among all the OldestMemberMXactId[] and
	 * OldestVisibleMXactId[] entries, or nextMXact if none are valid.
	 */
	LWLockAcquire(MultiXactGenLock, LW_SHARED);

	/*
	 * We have to beware of the possibility that nextMXact is in the
	 * wrapped-around state.  We don't fix the counter itself here, but we
	 * must be sure to use a valid value in our calculation.
	 */
	nextMXact = MultiXactState->nextMXact;
	if (nextMXact < FirstMultiXactId)
		nextMXact = FirstMultiXactId;

	oldestMXact = nextMXact;
	for (i = 1; i <= MaxOldestSlot; i++)
	{
		MultiXactId thisoldest;

		thisoldest = OldestMemberMXactId[i];
		if (MultiXactIdIsValid(thisoldest) &&
			MultiXactIdPrecedes(thisoldest, oldestMXact))
			oldestMXact = thisoldest;
		thisoldest = OldestVisibleMXactId[i];
		if (MultiXactIdIsValid(thisoldest) &&
			MultiXactIdPrecedes(thisoldest, oldestMXact))
			oldestMXact = thisoldest;
	}

	LWLockRelease(MultiXactGenLock);

	return oldestMXact;
}

/*
 * Determine how aggressively we need to vacuum in order to prevent member
 * wraparound.
 *
 * To do so determine what's the oldest member offset and install the limit
 * info in MultiXactState, where it can be used to prevent overrun of old data
 * in the members SLRU area.
 *
 * The return value is true if emergency autovacuum is required and false
 * otherwise.
 */
static bool
SetOffsetVacuumLimit(void)
{
	MultiXactId oldestMultiXactId;
	MultiXactId nextMXact;
	MultiXactOffset oldestOffset = 0;	/* placate compiler */
	MultiXactOffset prevOldestOffset;
	MultiXactOffset nextOffset;
	bool		oldestOffsetKnown = false;
	bool		prevOldestOffsetKnown;
	MultiXactOffset offsetStopLimit = 0;

	/*
	 * NB: Have to prevent concurrent truncation, we might otherwise try to
	 * lookup a oldestMulti that's concurrently getting truncated away.
	 */
	LWLockAcquire(MultiXactTruncationLock, LW_SHARED);

	/* Read relevant fields from shared memory. */
	LWLockAcquire(MultiXactGenLock, LW_SHARED);
	oldestMultiXactId = MultiXactState->oldestMultiXactId;
	nextMXact = MultiXactState->nextMXact;
	nextOffset = MultiXactState->nextOffset;
	prevOldestOffsetKnown = MultiXactState->oldestOffsetKnown;
	prevOldestOffset = MultiXactState->oldestOffset;
	Assert(MultiXactState->finishedStartup);
	LWLockRelease(MultiXactGenLock);

	/*
	 * Determine the offset of the oldest multixact.  Normally, we can read
	 * the offset from the multixact itself, but there's an important special
	 * case: if there are no multixacts in existence at all, oldestMXact
	 * obviously can't point to one.  It will instead point to the multixact
	 * ID that will be assigned the next time one is needed.
	 */
	if (oldestMultiXactId == nextMXact)
	{
		/*
		 * When the next multixact gets created, it will be stored at the next
		 * offset.
		 */
		oldestOffset = nextOffset;
		oldestOffsetKnown = true;
	}
	else
	{
		/*
		 * Figure out where the oldest existing multixact's offsets are
		 * stored. Due to bugs in early release of PostgreSQL 9.3.X and 9.4.X,
		 * the supposedly-earliest multixact might not really exist.  We are
		 * careful not to fail in that case.
		 */
		oldestOffsetKnown =
			find_multixact_start(oldestMultiXactId, &oldestOffset);

		if (oldestOffsetKnown)
			ereport(DEBUG1,
					(errmsg("oldest MultiXactId member is at offset %u",
							oldestOffset)));
		else
			ereport(LOG,
					(errmsg("MultiXact member wraparound protections are disabled because oldest checkpointed MultiXact %u does not exist on disk",
							oldestMultiXactId)));
	}

	LWLockRelease(MultiXactTruncationLock);

	/*
	 * If we can, compute limits (and install them MultiXactState) to prevent
	 * overrun of old data in the members SLRU area. We can only do so if the
	 * oldest offset is known though.
	 */
	if (oldestOffsetKnown)
	{
		/* move back to start of the corresponding segment */
		offsetStopLimit = oldestOffset - (oldestOffset %
					  (MULTIXACT_MEMBERS_PER_PAGE * SLRU_PAGES_PER_SEGMENT));

		/* always leave one segment before the wraparound point */
		offsetStopLimit -= (MULTIXACT_MEMBERS_PER_PAGE * SLRU_PAGES_PER_SEGMENT);

		if (!prevOldestOffsetKnown && IsUnderPostmaster)
			ereport(LOG,
					(errmsg("MultiXact member wraparound protections are now enabled")));
		ereport(DEBUG1,
		(errmsg("MultiXact member stop limit is now %u based on MultiXact %u",
				offsetStopLimit, oldestMultiXactId)));
	}
	else if (prevOldestOffsetKnown)
	{
		/*
		 * If we failed to get the oldest offset this time, but we have a
		 * value from a previous pass through this function, use the old value
		 * rather than automatically forcing it.
		 */
		oldestOffset = prevOldestOffset;
		oldestOffsetKnown = true;
	}

	/* Install the computed values */
	LWLockAcquire(MultiXactGenLock, LW_EXCLUSIVE);
	MultiXactState->oldestOffset = oldestOffset;
	MultiXactState->oldestOffsetKnown = oldestOffsetKnown;
	MultiXactState->offsetStopLimit = offsetStopLimit;
	LWLockRelease(MultiXactGenLock);

	/*
	 * Do we need an emergency autovacuum?	If we're not sure, assume yes.
	 */
	return !oldestOffsetKnown ||
		(nextOffset - oldestOffset > MULTIXACT_MEMBER_SAFE_THRESHOLD);
}

/*
 * Return whether adding "distance" to "start" would move past "boundary".
 *
 * We use this to determine whether the addition is "wrapping around" the
 * boundary point, hence the name.  The reason we don't want to use the regular
 * 2^31-modulo arithmetic here is that we want to be able to use the whole of
 * the 2^32-1 space here, allowing for more multixacts that would fit
 * otherwise.
 */
static bool
MultiXactOffsetWouldWrap(MultiXactOffset boundary, MultiXactOffset start,
						 uint32 distance)
{
	MultiXactOffset finish;

	/*
	 * Note that offset number 0 is not used (see GetMultiXactIdMembers), so
	 * if the addition wraps around the UINT_MAX boundary, skip that value.
	 */
	finish = start + distance;
	if (finish < start)
		finish++;

	/*-----------------------------------------------------------------------
	 * When the boundary is numerically greater than the starting point, any
	 * value numerically between the two is not wrapped:
	 *
	 *	<----S----B---->
	 *	[---)			 = F wrapped past B (and UINT_MAX)
	 *		 [---)		 = F not wrapped
	 *			  [----] = F wrapped past B
	 *
	 * When the boundary is numerically less than the starting point (i.e. the
	 * UINT_MAX wraparound occurs somewhere in between) then all values in
	 * between are wrapped:
	 *
	 *	<----B----S---->
	 *	[---)			 = F not wrapped past B (but wrapped past UINT_MAX)
	 *		 [---)		 = F wrapped past B (and UINT_MAX)
	 *			  [----] = F not wrapped
	 *-----------------------------------------------------------------------
	 */
	if (start < boundary)
		return finish >= boundary || finish < start;
	else
		return finish >= boundary && finish < start;
}

/*
 * Find the starting offset of the given MultiXactId.
 *
 * Returns false if the file containing the multi does not exist on disk.
 * Otherwise, returns true and sets *result to the starting member offset.
 *
 * This function does not prevent concurrent truncation, so if that's
 * required, the caller has to protect against that.
 */
static bool
find_multixact_start(MultiXactId multi, MultiXactOffset *result)
{
	MultiXactOffset offset;
	int			pageno;
	int			entryno;
	int			slotno;
	MultiXactOffset *offptr;

	/* XXX: Remove || AmStartupProcess() after WAL page magic bump */
	Assert(MultiXactState->finishedStartup || AmStartupProcess());

	pageno = MultiXactIdToOffsetPage(multi);
	entryno = MultiXactIdToOffsetEntry(multi);

	/*
	 * Flush out dirty data, so PhysicalPageExists can work correctly.
	 * SimpleLruFlush() is a pretty big hammer for that.  Alternatively we
	 * could add a in-memory version of page exists, but find_multixact_start
	 * is called infrequently, and it doesn't seem bad to flush buffers to
	 * disk before truncation.
	 */
	SimpleLruFlush(MultiXactOffsetCtl, true);
	SimpleLruFlush(MultiXactMemberCtl, true);

	if (!SimpleLruDoesPhysicalPageExist(MultiXactOffsetCtl, pageno))
		return false;

	/* lock is acquired by SimpleLruReadPage_ReadOnly */
	slotno = SimpleLruReadPage_ReadOnly(MultiXactOffsetCtl, pageno, multi);
	offptr = (MultiXactOffset *) MultiXactOffsetCtl->shared->page_buffer[slotno];
	offptr += entryno;
	offset = *offptr;
	LWLockRelease(MultiXactOffsetControlLock);

	*result = offset;
	return true;
}

/*
 * Determine how many multixacts, and how many multixact members, currently
 * exist.  Return false if unable to determine.
 */
static bool
ReadMultiXactCounts(uint32 *multixacts, MultiXactOffset *members)
{
	MultiXactOffset nextOffset;
	MultiXactOffset oldestOffset;
	MultiXactId oldestMultiXactId;
	MultiXactId nextMultiXactId;
	bool		oldestOffsetKnown;

	LWLockAcquire(MultiXactGenLock, LW_SHARED);
	nextOffset = MultiXactState->nextOffset;
	oldestMultiXactId = MultiXactState->oldestMultiXactId;
	nextMultiXactId = MultiXactState->nextMXact;
	oldestOffset = MultiXactState->oldestOffset;
	oldestOffsetKnown = MultiXactState->oldestOffsetKnown;
	LWLockRelease(MultiXactGenLock);

	if (!oldestOffsetKnown)
		return false;

	*members = nextOffset - oldestOffset;
	*multixacts = nextMultiXactId - oldestMultiXactId;
	return true;
}

/*
 * Multixact members can be removed once the multixacts that refer to them
 * are older than every datminxmid.  autovacuum_multixact_freeze_max_age and
 * vacuum_multixact_freeze_table_age work together to make sure we never have
 * too many multixacts; we hope that, at least under normal circumstances,
 * this will also be sufficient to keep us from using too many offsets.
 * However, if the average multixact has many members, we might exhaust the
 * members space while still using few enough members that these limits fail
 * to trigger full table scans for relminmxid advancement.  At that point,
 * we'd have no choice but to start failing multixact-creating operations
 * with an error.
 *
 * To prevent that, if more than a threshold portion of the members space is
 * used, we effectively reduce autovacuum_multixact_freeze_max_age and
 * to a value just less than the number of multixacts in use.  We hope that
 * this will quickly trigger autovacuuming on the table or tables with the
 * oldest relminmxid, thus allowing datminmxid values to advance and removing
 * some members.
 *
 * As the fraction of the member space currently in use grows, we become
 * more aggressive in clamping this value.  That not only causes autovacuum
 * to ramp up, but also makes any manual vacuums the user issues more
 * aggressive.  This happens because vacuum_set_xid_limits() clamps the
 * freeze table and and the minimum freeze age based on the effective
 * autovacuum_multixact_freeze_max_age this function returns.  In the worst
 * case, we'll claim the freeze_max_age to zero, and every vacuum of any
 * table will try to freeze every multixact.
 *
 * It's possible that these thresholds should be user-tunable, but for now
 * we keep it simple.
 */
int
MultiXactMemberFreezeThreshold(void)
{
	MultiXactOffset members;
	uint32		multixacts;
	uint32		victim_multixacts;
	double		fraction;

	/* If we can't determine member space utilization, assume the worst. */
	if (!ReadMultiXactCounts(&multixacts, &members))
		return 0;

	/* If member space utilization is low, no special action is required. */
	if (members <= MULTIXACT_MEMBER_SAFE_THRESHOLD)
		return autovacuum_multixact_freeze_max_age;

	/*
	 * Compute a target for relminmxid advancement.  The number of multixacts
	 * we try to eliminate from the system is based on how far we are past
	 * MULTIXACT_MEMBER_SAFE_THRESHOLD.
	 */
	fraction = (double) (members - MULTIXACT_MEMBER_SAFE_THRESHOLD) /
		(MULTIXACT_MEMBER_DANGER_THRESHOLD - MULTIXACT_MEMBER_SAFE_THRESHOLD);
	victim_multixacts = multixacts * fraction;

	/* fraction could be > 1.0, but lowest possible freeze age is zero */
	if (victim_multixacts > multixacts)
		return 0;
	return multixacts - victim_multixacts;
}

<<<<<<< HEAD
typedef struct mxtruncinfo
{
	int			earliestExistingPage;
} mxtruncinfo;

/*
 * SlruScanDirectory callback
 *		This callback determines the earliest existing page number.
 */
static bool
SlruScanDirCbFindEarliest(SlruCtl ctl, char *filename, int segpage, void *data)
{
	mxtruncinfo *trunc = (mxtruncinfo *) data;

	if (trunc->earliestExistingPage == -1 ||
		ctl->PagePrecedes(segpage, trunc->earliestExistingPage))
	{
		trunc->earliestExistingPage = segpage;
	}

	return false;				/* keep going */
}


/*
 * Delete members segments [oldest, newOldest)
 *
 * The members SLRU can, in contrast to the offsets one, be filled to almost
 * the full range at once. This means SimpleLruTruncate() can't trivially be
 * used - instead the to-be-deleted range is computed using the offsets
 * SLRU. C.f. TruncateMultiXact().
 */
static void
PerformMembersTruncation(MultiXactOffset oldestOffset, MultiXactOffset newOldestOffset)
{
	const int	maxsegment = MXOffsetToMemberSegment(MaxMultiXactOffset);
	int			startsegment = MXOffsetToMemberSegment(oldestOffset);
	int			endsegment = MXOffsetToMemberSegment(newOldestOffset);
	int			segment = startsegment;

	/*
	 * Delete all the segments but the last one. The last segment can still
	 * contain, possibly partially, valid data.
	 */
	while (segment != endsegment)
	{
		elog(DEBUG2, "truncating multixact members segment %x", segment);
		SlruDeleteSegment(MultiXactMemberCtl, segment);

		/* move to next segment, handling wraparound correctly */
		if (segment == maxsegment)
			segment = 0;
		else
			segment += 1;
	}
}

/*
 * Delete offsets segments [oldest, newOldest)
 */
static void
PerformOffsetsTruncation(MultiXactId oldestMulti, MultiXactId newOldestMulti)
{
	/*
	 * We step back one multixact to avoid passing a cutoff page that hasn't
	 * been created yet in the rare case that oldestMulti would be the first
	 * item on a page and oldestMulti == nextMulti.  In that case, if we
	 * didn't subtract one, we'd trigger SimpleLruTruncate's wraparound
	 * detection.
	 */
	SimpleLruTruncate(MultiXactOffsetCtl,
			   MultiXactIdToOffsetPage(PreviousMultiXactId(newOldestMulti)));
=======
/*
 * SlruScanDirectory callback.
 *		This callback deletes segments that are outside the range determined by
 *		the given page numbers.
 *
 * Both range endpoints are exclusive (that is, segments containing any of
 * those pages are kept.)
 */
typedef struct MembersLiveRange
{
	int			rangeStart;
	int			rangeEnd;
} MembersLiveRange;

static bool
SlruScanDirCbRemoveMembers(SlruCtl ctl, char *filename, int segpage,
						   void *data)
{
	MembersLiveRange *range = (MembersLiveRange *) data;
	MultiXactOffset nextOffset;

	if ((segpage == range->rangeStart) ||
		(segpage == range->rangeEnd))
		return false;			/* easy case out */

	/*
	 * To ensure that no segment is spuriously removed, we must keep track of
	 * new segments added since the start of the directory scan; to do this,
	 * we update our end-of-range point as we run.
	 *
	 * As an optimization, we can skip looking at shared memory if we know for
	 * certain that the current segment must be kept.  This is so because
	 * nextOffset never decreases, and we never increase rangeStart during any
	 * one run.
	 */
	if (!((range->rangeStart > range->rangeEnd &&
		   segpage > range->rangeEnd && segpage < range->rangeStart) ||
		  (range->rangeStart < range->rangeEnd &&
		   (segpage < range->rangeStart || segpage > range->rangeEnd))))
		return false;

	/*
	 * Update our idea of the end of the live range.
	 */
	LWLockAcquire(MultiXactGenLock, LW_SHARED);
	nextOffset = MultiXactState->nextOffset;
	LWLockRelease(MultiXactGenLock);
	range->rangeEnd = MXOffsetToMemberPage(nextOffset);

	/* Recheck the deletion condition.  If it still holds, perform deletion */
	if ((range->rangeStart > range->rangeEnd &&
		 segpage > range->rangeEnd && segpage < range->rangeStart) ||
		(range->rangeStart < range->rangeEnd &&
		 (segpage < range->rangeStart || segpage > range->rangeEnd)))
		SlruDeleteSegment(ctl, filename);

	return false;				/* keep going */
>>>>>>> e50cca0a
}

/*
 * Remove all MultiXactOffset and MultiXactMember segments before the oldest
 * ones still of interest.
 *
 * On a primary this is called as part of vacuum (via
 * vac_truncate_clog()). During recovery truncation is normally done by
 * replaying truncation WAL records instead of this routine; the exception is
 * when replaying records from an older primary that doesn't yet generate
 * truncation WAL records. In that case truncation is triggered by
 * MultiXactAdvanceOldest().
 *
 * newOldestMulti is the oldest currently required multixact, newOldestMultiDB
 * is one of the databases preventing newOldestMulti from increasing.
 */
void
TruncateMultiXact(MultiXactId newOldestMulti, Oid newOldestMultiDB, bool in_recovery)
{
	MultiXactId oldestMulti;
	MultiXactId nextMulti;
	MultiXactOffset newOldestOffset;
	MultiXactOffset oldestOffset;
<<<<<<< HEAD
	MultiXactOffset nextOffset;
	mxtruncinfo trunc;
	MultiXactId earliest;
=======
	MultiXactId		nextMXact;
	MultiXactOffset	nextOffset;
	MembersLiveRange range;
>>>>>>> e50cca0a

	/*
	 * Need to allow being called in recovery for backwards compatibility,
	 * when an updated standby replays WAL generated by a non-updated primary.
	 */
	Assert(in_recovery || !RecoveryInProgress());
	Assert(!in_recovery || AmStartupProcess());
	Assert(in_recovery || MultiXactState->finishedStartup);

	/*
	 * We can only allow one truncation to happen at once. Otherwise parts of
	 * members might vanish while we're doing lookups or similar. There's no
	 * need to have an interlock with creating new multis or such, since those
	 * are constrained by the limits (which only grow, never shrink).
	 */
	LWLockAcquire(MultiXactTruncationLock, LW_EXCLUSIVE);

	LWLockAcquire(MultiXactGenLock, LW_SHARED);
	nextMulti = MultiXactState->nextMXact;
	nextOffset = MultiXactState->nextOffset;
	oldestMulti = MultiXactState->oldestMultiXactId;
	LWLockRelease(MultiXactGenLock);
	Assert(MultiXactIdIsValid(oldestMulti));

	/*
	 * Make sure to only attempt truncation if there's values to truncate
	 * away. In normal processing values shouldn't go backwards, but there's
	 * some corner cases (due to bugs) where that's possible.
	 */
	if (MultiXactIdPrecedesOrEquals(newOldestMulti, oldestMulti))
	{
		LWLockRelease(MultiXactTruncationLock);
		return;
	}

	/*
<<<<<<< HEAD
	 * Note we can't just plow ahead with the truncation; it's possible that
	 * there are no segments to truncate, which is a problem because we are
	 * going to attempt to read the offsets page to determine where to
	 * truncate the members SLRU.  So we first scan the directory to determine
	 * the earliest offsets page number that we can read without error.
	 */
	trunc.earliestExistingPage = -1;
	SlruScanDirectory(MultiXactOffsetCtl, SlruScanDirCbFindEarliest, &trunc);
	earliest = trunc.earliestExistingPage * MULTIXACT_OFFSETS_PER_PAGE;
	if (earliest < FirstMultiXactId)
		earliest = FirstMultiXactId;

	/* If there's nothing to remove, we can bail out early. */
	if (MultiXactIdPrecedes(oldestMulti, earliest))
	{
		LWLockRelease(MultiXactTruncationLock);
		return;
	}

	/*
	 * First, compute the safe truncation point for MultiXactMember. This is
	 * the starting offset of the oldest multixact.
	 *
	 * Hopefully, find_multixact_start will always work here, because we've
	 * already checked that it doesn't precede the earliest MultiXact on disk.
	 * But if it fails, don't truncate anything, and log a message.
=======
	 * First, compute the safe truncation point for MultiXactMember. This is
	 * the starting offset of the oldest multixact.
	 *
	 * Due to bugs in early releases of PostgreSQL 9.3.X and 9.4.X,
	 * oldestMXact might point to a multixact that does not exist.  Call
	 * DetermineSafeOldestOffset() to emit the message about disabled member
	 * wraparound protection.  Autovacuum will eventually advance oldestMXact
	 * to a value that does exist.
>>>>>>> e50cca0a
	 */
	if (oldestMulti == nextMulti)
	{
		/* there are NO MultiXacts */
		oldestOffset = nextOffset;
	}
	else if (!find_multixact_start(oldestMulti, &oldestOffset))
	{
<<<<<<< HEAD
		ereport(LOG,
				(errmsg("oldest MultiXact %u not found, earliest MultiXact %u, skipping truncation",
						oldestMulti, earliest)));
		LWLockRelease(MultiXactTruncationLock);
=======
		DetermineSafeOldestOffset(oldestMXact);
>>>>>>> e50cca0a
		return;
	}

	/*
	 * Secondly compute up to where to truncate. Lookup the corresponding
	 * member offset for newOldestMulti for that.
	 */
	if (newOldestMulti == nextMulti)
	{
		/* there are NO MultiXacts */
		newOldestOffset = nextOffset;
	}
	else if (!find_multixact_start(newOldestMulti, &newOldestOffset))
	{
		ereport(LOG,
				(errmsg("cannot truncate up to MultiXact %u because it does not exist on disk, skipping truncation",
						newOldestMulti)));
		LWLockRelease(MultiXactTruncationLock);
		return;
	}

	elog(DEBUG1, "performing multixact truncation: "
		 "offsets [%u, %u), offsets segments [%x, %x), "
		 "members [%u, %u), members segments [%x, %x)",
		 oldestMulti, newOldestMulti,
		 MultiXactIdToOffsetSegment(oldestMulti),
		 MultiXactIdToOffsetSegment(newOldestMulti),
		 oldestOffset, newOldestOffset,
		 MXOffsetToMemberSegment(oldestOffset),
		 MXOffsetToMemberSegment(newOldestOffset));

	/*
	 * Do truncation, and the WAL logging of the truncation, in a critical
	 * section. That way offsets/members cannot get out of sync anymore, i.e.
	 * once consistent the newOldestMulti will always exist in members, even
	 * if we crashed in the wrong moment.
	 */
	START_CRIT_SECTION();

	/*
	 * Prevent checkpoints from being scheduled concurrently. This is critical
	 * because otherwise a truncation record might not be replayed after a
	 * crash/basebackup, even though the state of the data directory would
	 * require it.  It's not possible (startup process doesn't have a PGXACT
	 * entry), and not needed, to do this during recovery, when performing an
	 * old-style truncation, though. There the entire scheduling depends on
	 * the replayed WAL records which be the same after a possible crash.
	 */
	if (!in_recovery)
	{
		Assert(!MyPgXact->delayChkpt);
		MyPgXact->delayChkpt = true;
	}

	/* WAL log truncation */
	if (!in_recovery)
		WriteMTruncateXlogRec(newOldestMultiDB,
							  oldestMulti, newOldestMulti,
							  oldestOffset, newOldestOffset);

	/*
	 * Update in-memory limits before performing the truncation, while inside
	 * the critical section: Have to do it before truncation, to prevent
	 * concurrent lookups of those values. Has to be inside the critical
	 * section as otherwise a future call to this function would error out,
	 * while looking up the oldest member in offsets, if our caller crashes
	 * before updating the limits.
	 */
	LWLockAcquire(MultiXactGenLock, LW_EXCLUSIVE);
	MultiXactState->oldestMultiXactId = newOldestMulti;
	MultiXactState->oldestMultiXactDB = newOldestMultiDB;
	LWLockRelease(MultiXactGenLock);

	/* First truncate members */
	PerformMembersTruncation(oldestOffset, newOldestOffset);

	/* Then offsets */
	PerformOffsetsTruncation(oldestMulti, newOldestMulti);

	if (!in_recovery)
		MyPgXact->delayChkpt = false;

	END_CRIT_SECTION();
	LWLockRelease(MultiXactTruncationLock);
}

/*
 * Decide which of two MultiXactOffset page numbers is "older" for truncation
 * purposes.
 *
 * We need to use comparison of MultiXactId here in order to do the right
 * thing with wraparound.  However, if we are asked about page number zero, we
 * don't want to hand InvalidMultiXactId to MultiXactIdPrecedes: it'll get
 * weird.  So, offset both multis by FirstMultiXactId to avoid that.
 * (Actually, the current implementation doesn't do anything weird with
 * InvalidMultiXactId, but there's no harm in leaving this code like this.)
 */
static bool
MultiXactOffsetPagePrecedes(int page1, int page2)
{
	MultiXactId multi1;
	MultiXactId multi2;

	multi1 = ((MultiXactId) page1) * MULTIXACT_OFFSETS_PER_PAGE;
	multi1 += FirstMultiXactId;
	multi2 = ((MultiXactId) page2) * MULTIXACT_OFFSETS_PER_PAGE;
	multi2 += FirstMultiXactId;

	return MultiXactIdPrecedes(multi1, multi2);
}

/*
 * Decide which of two MultiXactMember page numbers is "older" for truncation
 * purposes.  There is no "invalid offset number" so use the numbers verbatim.
 */
static bool
MultiXactMemberPagePrecedes(int page1, int page2)
{
	MultiXactOffset offset1;
	MultiXactOffset offset2;

	offset1 = ((MultiXactOffset) page1) * MULTIXACT_MEMBERS_PER_PAGE;
	offset2 = ((MultiXactOffset) page2) * MULTIXACT_MEMBERS_PER_PAGE;

	return MultiXactOffsetPrecedes(offset1, offset2);
}

/*
 * Decide which of two MultiXactIds is earlier.
 *
 * XXX do we need to do something special for InvalidMultiXactId?
 * (Doesn't look like it.)
 */
bool
MultiXactIdPrecedes(MultiXactId multi1, MultiXactId multi2)
{
	int32		diff = (int32) (multi1 - multi2);

	return (diff < 0);
}

/*
 * MultiXactIdPrecedesOrEquals -- is multi1 logically <= multi2?
 *
 * XXX do we need to do something special for InvalidMultiXactId?
 * (Doesn't look like it.)
 */
bool
MultiXactIdPrecedesOrEquals(MultiXactId multi1, MultiXactId multi2)
{
	int32		diff = (int32) (multi1 - multi2);

	return (diff <= 0);
}


/*
 * Decide which of two offsets is earlier.
 */
static bool
MultiXactOffsetPrecedes(MultiXactOffset offset1, MultiXactOffset offset2)
{
	int32		diff = (int32) (offset1 - offset2);

	return (diff < 0);
}

/*
 * Write an xlog record reflecting the zeroing of either a MEMBERs or
 * OFFSETs page (info shows which)
 */
static void
WriteMZeroPageXlogRec(int pageno, uint8 info)
{
	XLogBeginInsert();
	XLogRegisterData((char *) (&pageno), sizeof(int));
	(void) XLogInsert(RM_MULTIXACT_ID, info);
}

/*
 * Write a TRUNCATE xlog record
 *
 * We must flush the xlog record to disk before returning --- see notes in
 * TruncateCLOG().
 */
static void
WriteMTruncateXlogRec(Oid oldestMultiDB,
					  MultiXactId startTruncOff, MultiXactId endTruncOff,
				MultiXactOffset startTruncMemb, MultiXactOffset endTruncMemb)
{
	XLogRecPtr	recptr;
	xl_multixact_truncate xlrec;

	xlrec.oldestMultiDB = oldestMultiDB;

	xlrec.startTruncOff = startTruncOff;
	xlrec.endTruncOff = endTruncOff;

	xlrec.startTruncMemb = startTruncMemb;
	xlrec.endTruncMemb = endTruncMemb;

	XLogBeginInsert();
	XLogRegisterData((char *) (&xlrec), SizeOfMultiXactTruncate);
	recptr = XLogInsert(RM_MULTIXACT_ID, XLOG_MULTIXACT_TRUNCATE_ID);
	XLogFlush(recptr);
}

/*
 * MULTIXACT resource manager's routines
 */
void
multixact_redo(XLogReaderState *record)
{
	uint8		info = XLogRecGetInfo(record) & ~XLR_INFO_MASK;

	/* Backup blocks are not used in multixact records */
	Assert(!XLogRecHasAnyBlockRefs(record));

	if (info == XLOG_MULTIXACT_ZERO_OFF_PAGE)
	{
		int			pageno;
		int			slotno;

		memcpy(&pageno, XLogRecGetData(record), sizeof(int));

		LWLockAcquire(MultiXactOffsetControlLock, LW_EXCLUSIVE);

		slotno = ZeroMultiXactOffsetPage(pageno, false);
		SimpleLruWritePage(MultiXactOffsetCtl, slotno);
		Assert(!MultiXactOffsetCtl->shared->page_dirty[slotno]);

		LWLockRelease(MultiXactOffsetControlLock);
	}
	else if (info == XLOG_MULTIXACT_ZERO_MEM_PAGE)
	{
		int			pageno;
		int			slotno;

		memcpy(&pageno, XLogRecGetData(record), sizeof(int));

		LWLockAcquire(MultiXactMemberControlLock, LW_EXCLUSIVE);

		slotno = ZeroMultiXactMemberPage(pageno, false);
		SimpleLruWritePage(MultiXactMemberCtl, slotno);
		Assert(!MultiXactMemberCtl->shared->page_dirty[slotno]);

		LWLockRelease(MultiXactMemberControlLock);
	}
	else if (info == XLOG_MULTIXACT_CREATE_ID)
	{
		xl_multixact_create *xlrec =
		(xl_multixact_create *) XLogRecGetData(record);
		TransactionId max_xid;
		int			i;

		/* Store the data back into the SLRU files */
		RecordNewMultiXact(xlrec->mid, xlrec->moff, xlrec->nmembers,
						   xlrec->members);

		/* Make sure nextMXact/nextOffset are beyond what this record has */
		MultiXactAdvanceNextMXact(xlrec->mid + 1,
								  xlrec->moff + xlrec->nmembers);

		/*
		 * Make sure nextXid is beyond any XID mentioned in the record. This
		 * should be unnecessary, since any XID found here ought to have other
		 * evidence in the XLOG, but let's be safe.
		 */
		max_xid = XLogRecGetXid(record);
		for (i = 0; i < xlrec->nmembers; i++)
		{
			if (TransactionIdPrecedes(max_xid, xlrec->members[i].xid))
				max_xid = xlrec->members[i].xid;
		}

		/*
		 * We don't expect anyone else to modify nextXid, hence startup
		 * process doesn't need to hold a lock while checking this. We still
		 * acquire the lock to modify it, though.
		 */
		if (TransactionIdFollowsOrEquals(max_xid,
										 ShmemVariableCache->nextXid))
		{
			LWLockAcquire(XidGenLock, LW_EXCLUSIVE);
			ShmemVariableCache->nextXid = max_xid;
			TransactionIdAdvance(ShmemVariableCache->nextXid);
			LWLockRelease(XidGenLock);
		}
	}
	else if (info == XLOG_MULTIXACT_TRUNCATE_ID)
	{
		xl_multixact_truncate xlrec;
		int			pageno;

		memcpy(&xlrec, XLogRecGetData(record),
			   SizeOfMultiXactTruncate);

		elog(DEBUG1, "replaying multixact truncation: "
			 "offsets [%u, %u), offsets segments [%x, %x), "
			 "members [%u, %u), members segments [%x, %x)",
			 xlrec.startTruncOff, xlrec.endTruncOff,
			 MultiXactIdToOffsetSegment(xlrec.startTruncOff),
			 MultiXactIdToOffsetSegment(xlrec.endTruncOff),
			 xlrec.startTruncMemb, xlrec.endTruncMemb,
			 MXOffsetToMemberSegment(xlrec.startTruncMemb),
			 MXOffsetToMemberSegment(xlrec.endTruncMemb));

		/* should not be required, but more than cheap enough */
		LWLockAcquire(MultiXactTruncationLock, LW_EXCLUSIVE);

		/*
		 * Advance the horizon values, so they're current at the end of
		 * recovery.
		 */
		SetMultiXactIdLimit(xlrec.endTruncOff, xlrec.oldestMultiDB);

		PerformMembersTruncation(xlrec.startTruncMemb, xlrec.endTruncMemb);

		/*
		 * During XLOG replay, latest_page_number isn't necessarily set up
		 * yet; insert a suitable value to bypass the sanity test in
		 * SimpleLruTruncate.
		 */
		pageno = MultiXactIdToOffsetPage(xlrec.endTruncOff);
		MultiXactOffsetCtl->shared->latest_page_number = pageno;
		PerformOffsetsTruncation(xlrec.startTruncOff, xlrec.endTruncOff);

		LWLockRelease(MultiXactTruncationLock);

		/* only looked at in the startup process, no lock necessary */
		MultiXactState->sawTruncationInCkptCycle = true;
	}
	else
		elog(PANIC, "multixact_redo: unknown op code %u", info);
}

Datum
pg_get_multixact_members(PG_FUNCTION_ARGS)
{
	typedef struct
	{
		MultiXactMember *members;
		int			nmembers;
		int			iter;
	} mxact;
	MultiXactId mxid = PG_GETARG_UINT32(0);
	mxact	   *multi;
	FuncCallContext *funccxt;

	if (mxid < FirstMultiXactId)
		ereport(ERROR,
				(errcode(ERRCODE_INVALID_PARAMETER_VALUE),
				 errmsg("invalid MultiXactId: %u", mxid)));

	if (SRF_IS_FIRSTCALL())
	{
		MemoryContext oldcxt;
		TupleDesc	tupdesc;

		funccxt = SRF_FIRSTCALL_INIT();
		oldcxt = MemoryContextSwitchTo(funccxt->multi_call_memory_ctx);

		multi = palloc(sizeof(mxact));
		/* no need to allow for old values here */
		multi->nmembers = GetMultiXactIdMembers(mxid, &multi->members, false,
												false);
		multi->iter = 0;

		tupdesc = CreateTemplateTupleDesc(2, false);
		TupleDescInitEntry(tupdesc, (AttrNumber) 1, "xid",
						   XIDOID, -1, 0);
		TupleDescInitEntry(tupdesc, (AttrNumber) 2, "mode",
						   TEXTOID, -1, 0);

		funccxt->attinmeta = TupleDescGetAttInMetadata(tupdesc);
		funccxt->user_fctx = multi;

		MemoryContextSwitchTo(oldcxt);
	}

	funccxt = SRF_PERCALL_SETUP();
	multi = (mxact *) funccxt->user_fctx;

	while (multi->iter < multi->nmembers)
	{
		HeapTuple	tuple;
		char	   *values[2];

		values[0] = psprintf("%u", multi->members[multi->iter].xid);
		values[1] = mxstatus_to_string(multi->members[multi->iter].status);

		tuple = BuildTupleFromCStrings(funccxt->attinmeta, values);

		multi->iter++;
		pfree(values[0]);
		SRF_RETURN_NEXT(funccxt, HeapTupleGetDatum(tuple));
	}

	if (multi->nmembers > 0)
		pfree(multi->members);
	pfree(multi);

	SRF_RETURN_DONE(funccxt);
}<|MERGE_RESOLUTION|>--- conflicted
+++ resolved
@@ -2870,30 +2870,6 @@
 	return multixacts - victim_multixacts;
 }
 
-<<<<<<< HEAD
-typedef struct mxtruncinfo
-{
-	int			earliestExistingPage;
-} mxtruncinfo;
-
-/*
- * SlruScanDirectory callback
- *		This callback determines the earliest existing page number.
- */
-static bool
-SlruScanDirCbFindEarliest(SlruCtl ctl, char *filename, int segpage, void *data)
-{
-	mxtruncinfo *trunc = (mxtruncinfo *) data;
-
-	if (trunc->earliestExistingPage == -1 ||
-		ctl->PagePrecedes(segpage, trunc->earliestExistingPage))
-	{
-		trunc->earliestExistingPage = segpage;
-	}
-
-	return false;				/* keep going */
-}
-
 
 /*
  * Delete members segments [oldest, newOldest)
@@ -2943,65 +2919,6 @@
 	 */
 	SimpleLruTruncate(MultiXactOffsetCtl,
 			   MultiXactIdToOffsetPage(PreviousMultiXactId(newOldestMulti)));
-=======
-/*
- * SlruScanDirectory callback.
- *		This callback deletes segments that are outside the range determined by
- *		the given page numbers.
- *
- * Both range endpoints are exclusive (that is, segments containing any of
- * those pages are kept.)
- */
-typedef struct MembersLiveRange
-{
-	int			rangeStart;
-	int			rangeEnd;
-} MembersLiveRange;
-
-static bool
-SlruScanDirCbRemoveMembers(SlruCtl ctl, char *filename, int segpage,
-						   void *data)
-{
-	MembersLiveRange *range = (MembersLiveRange *) data;
-	MultiXactOffset nextOffset;
-
-	if ((segpage == range->rangeStart) ||
-		(segpage == range->rangeEnd))
-		return false;			/* easy case out */
-
-	/*
-	 * To ensure that no segment is spuriously removed, we must keep track of
-	 * new segments added since the start of the directory scan; to do this,
-	 * we update our end-of-range point as we run.
-	 *
-	 * As an optimization, we can skip looking at shared memory if we know for
-	 * certain that the current segment must be kept.  This is so because
-	 * nextOffset never decreases, and we never increase rangeStart during any
-	 * one run.
-	 */
-	if (!((range->rangeStart > range->rangeEnd &&
-		   segpage > range->rangeEnd && segpage < range->rangeStart) ||
-		  (range->rangeStart < range->rangeEnd &&
-		   (segpage < range->rangeStart || segpage > range->rangeEnd))))
-		return false;
-
-	/*
-	 * Update our idea of the end of the live range.
-	 */
-	LWLockAcquire(MultiXactGenLock, LW_SHARED);
-	nextOffset = MultiXactState->nextOffset;
-	LWLockRelease(MultiXactGenLock);
-	range->rangeEnd = MXOffsetToMemberPage(nextOffset);
-
-	/* Recheck the deletion condition.  If it still holds, perform deletion */
-	if ((range->rangeStart > range->rangeEnd &&
-		 segpage > range->rangeEnd && segpage < range->rangeStart) ||
-		(range->rangeStart < range->rangeEnd &&
-		 (segpage < range->rangeStart || segpage > range->rangeEnd)))
-		SlruDeleteSegment(ctl, filename);
-
-	return false;				/* keep going */
->>>>>>> e50cca0a
 }
 
 /*
@@ -3025,15 +2942,7 @@
 	MultiXactId nextMulti;
 	MultiXactOffset newOldestOffset;
 	MultiXactOffset oldestOffset;
-<<<<<<< HEAD
 	MultiXactOffset nextOffset;
-	mxtruncinfo trunc;
-	MultiXactId earliest;
-=======
-	MultiXactId		nextMXact;
-	MultiXactOffset	nextOffset;
-	MembersLiveRange range;
->>>>>>> e50cca0a
 
 	/*
 	 * Need to allow being called in recovery for backwards compatibility,
@@ -3070,34 +2979,6 @@
 	}
 
 	/*
-<<<<<<< HEAD
-	 * Note we can't just plow ahead with the truncation; it's possible that
-	 * there are no segments to truncate, which is a problem because we are
-	 * going to attempt to read the offsets page to determine where to
-	 * truncate the members SLRU.  So we first scan the directory to determine
-	 * the earliest offsets page number that we can read without error.
-	 */
-	trunc.earliestExistingPage = -1;
-	SlruScanDirectory(MultiXactOffsetCtl, SlruScanDirCbFindEarliest, &trunc);
-	earliest = trunc.earliestExistingPage * MULTIXACT_OFFSETS_PER_PAGE;
-	if (earliest < FirstMultiXactId)
-		earliest = FirstMultiXactId;
-
-	/* If there's nothing to remove, we can bail out early. */
-	if (MultiXactIdPrecedes(oldestMulti, earliest))
-	{
-		LWLockRelease(MultiXactTruncationLock);
-		return;
-	}
-
-	/*
-	 * First, compute the safe truncation point for MultiXactMember. This is
-	 * the starting offset of the oldest multixact.
-	 *
-	 * Hopefully, find_multixact_start will always work here, because we've
-	 * already checked that it doesn't precede the earliest MultiXact on disk.
-	 * But if it fails, don't truncate anything, and log a message.
-=======
 	 * First, compute the safe truncation point for MultiXactMember. This is
 	 * the starting offset of the oldest multixact.
 	 *
@@ -3106,7 +2987,6 @@
 	 * DetermineSafeOldestOffset() to emit the message about disabled member
 	 * wraparound protection.  Autovacuum will eventually advance oldestMXact
 	 * to a value that does exist.
->>>>>>> e50cca0a
 	 */
 	if (oldestMulti == nextMulti)
 	{
@@ -3115,20 +2995,15 @@
 	}
 	else if (!find_multixact_start(oldestMulti, &oldestOffset))
 	{
-<<<<<<< HEAD
-		ereport(LOG,
-				(errmsg("oldest MultiXact %u not found, earliest MultiXact %u, skipping truncation",
-						oldestMulti, earliest)));
 		LWLockRelease(MultiXactTruncationLock);
-=======
-		DetermineSafeOldestOffset(oldestMXact);
->>>>>>> e50cca0a
 		return;
 	}
 
 	/*
 	 * Secondly compute up to where to truncate. Lookup the corresponding
-	 * member offset for newOldestMulti for that.
+	 * member offset for newOldestMulti for that. Failure here is never
+	 * expected. If this fails, newOldestMulti was bogus, or there's a hole in
+	 * the sequence of segment files on disk.
 	 */
 	if (newOldestMulti == nextMulti)
 	{
